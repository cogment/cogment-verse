{
  "files": {
<<<<<<< HEAD
    "main.css": "/static/css/main.9d16b9ca.css",
    "main.js": "/static/js/main.908cf57f.js",
    "static/js/787.90542627.chunk.js": "/static/js/787.90542627.chunk.js",
    "index.html": "/index.html",
    "main.9d16b9ca.css.map": "/static/css/main.9d16b9ca.css.map",
    "main.908cf57f.js.map": "/static/js/main.908cf57f.js.map",
    "787.90542627.chunk.js.map": "/static/js/787.90542627.chunk.js.map"
  },
  "entrypoints": [
    "static/css/main.9d16b9ca.css",
    "static/js/main.908cf57f.js"
=======
    "main.css": "/static/css/main.6c61060d.css",
    "main.js": "/static/js/main.cc954484.js",
    "static/js/787.90542627.chunk.js": "/static/js/787.90542627.chunk.js",
    "index.html": "/index.html",
    "main.6c61060d.css.map": "/static/css/main.6c61060d.css.map",
    "main.cc954484.js.map": "/static/js/main.cc954484.js.map",
    "787.90542627.chunk.js.map": "/static/js/787.90542627.chunk.js.map"
  },
  "entrypoints": [
    "static/css/main.6c61060d.css",
    "static/js/main.cc954484.js"
>>>>>>> f9cfa015
  ]
}<|MERGE_RESOLUTION|>--- conflicted
+++ resolved
@@ -1,29 +1,15 @@
 {
   "files": {
-<<<<<<< HEAD
     "main.css": "/static/css/main.9d16b9ca.css",
-    "main.js": "/static/js/main.908cf57f.js",
+    "main.js": "/static/js/main.962856c7.js",
     "static/js/787.90542627.chunk.js": "/static/js/787.90542627.chunk.js",
     "index.html": "/index.html",
     "main.9d16b9ca.css.map": "/static/css/main.9d16b9ca.css.map",
-    "main.908cf57f.js.map": "/static/js/main.908cf57f.js.map",
+    "main.962856c7.js.map": "/static/js/main.962856c7.js.map",
     "787.90542627.chunk.js.map": "/static/js/787.90542627.chunk.js.map"
   },
   "entrypoints": [
     "static/css/main.9d16b9ca.css",
-    "static/js/main.908cf57f.js"
-=======
-    "main.css": "/static/css/main.6c61060d.css",
-    "main.js": "/static/js/main.cc954484.js",
-    "static/js/787.90542627.chunk.js": "/static/js/787.90542627.chunk.js",
-    "index.html": "/index.html",
-    "main.6c61060d.css.map": "/static/css/main.6c61060d.css.map",
-    "main.cc954484.js.map": "/static/js/main.cc954484.js.map",
-    "787.90542627.chunk.js.map": "/static/js/787.90542627.chunk.js.map"
-  },
-  "entrypoints": [
-    "static/css/main.6c61060d.css",
-    "static/js/main.cc954484.js"
->>>>>>> f9cfa015
+    "static/js/main.962856c7.js"
   ]
 }