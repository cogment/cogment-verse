--- conflicted
+++ resolved
@@ -1,29 +1,15 @@
 {
   "files": {
-<<<<<<< HEAD
-    "main.css": "/static/css/main.a017a398.css",
-    "main.js": "/static/js/main.f0610895.js",
+    "main.css": "/static/css/main.886421ac.css",
+    "main.js": "/static/js/main.55aaf4e0.js",
     "static/js/787.90542627.chunk.js": "/static/js/787.90542627.chunk.js",
     "index.html": "/index.html",
-    "main.a017a398.css.map": "/static/css/main.a017a398.css.map",
-    "main.f0610895.js.map": "/static/js/main.f0610895.js.map",
+    "main.886421ac.css.map": "/static/css/main.886421ac.css.map",
+    "main.55aaf4e0.js.map": "/static/js/main.55aaf4e0.js.map",
     "787.90542627.chunk.js.map": "/static/js/787.90542627.chunk.js.map"
   },
   "entrypoints": [
-    "static/css/main.a017a398.css",
-    "static/js/main.f0610895.js"
-=======
-    "main.css": "/static/css/main.9d16b9ca.css",
-    "main.js": "/static/js/main.962856c7.js",
-    "static/js/787.90542627.chunk.js": "/static/js/787.90542627.chunk.js",
-    "index.html": "/index.html",
-    "main.9d16b9ca.css.map": "/static/css/main.9d16b9ca.css.map",
-    "main.962856c7.js.map": "/static/js/main.962856c7.js.map",
-    "787.90542627.chunk.js.map": "/static/js/787.90542627.chunk.js.map"
-  },
-  "entrypoints": [
-    "static/css/main.9d16b9ca.css",
-    "static/js/main.962856c7.js"
->>>>>>> 3c2d637b
+    "static/css/main.886421ac.css",
+    "static/js/main.55aaf4e0.js"
   ]
 }