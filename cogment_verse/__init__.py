--- conflicted
+++ resolved
@@ -13,10 +13,5 @@
 # limitations under the License.
 
 from .app import App
-<<<<<<< HEAD
 from .model import Model
-from .replay_buffers import TorchReplayBuffer
-=======
-from .model_registry import Model
-from .replay_buffers import HumanDataBuffer, TorchReplayBuffer
->>>>>>> f03b6193
+from .replay_buffers import HumanDataBuffer, TorchReplayBuffer