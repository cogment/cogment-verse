--- conflicted
+++ resolved
@@ -31,14 +31,12 @@
 TEST_DIR = os.path.join(ROOT_DIR, "tests")
 FUNCTIONAL_TEST_DIR = os.path.join(TEST_DIR, "functional")
 
-<<<<<<< HEAD
 
 class ActorClass(Enum):
     TEACHER = "teacher"
     PLAYER = "player"
     OBSERVER = "observer"
     EVALUATOR = "evaluator"
-=======
+    
 DEFAULT_RENDERED_WIDTH = 1024
-MAX_RENDERED_WIDTH = 2048
->>>>>>> 3c2d637b
+MAX_RENDERED_WIDTH = 2048