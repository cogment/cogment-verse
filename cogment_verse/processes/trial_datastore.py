# Copyright 2023 AI Redefined Inc. <dev+cogment@ai-r.com>
#
# Licensed under the Apache License, Version 2.0 (the "License");
# you may not use this file except in compliance with the License.
# You may obtain a copy of the License at
#
#    http://www.apache.org/licenses/LICENSE-2.0
#
# Unless required by applicable law or agreed to in writing, software
# distributed under the License is distributed on an "AS IS" BASIS,
# WITHOUT WARRANTIES OR CONDITIONS OF ANY KIND, either express or implied.
# See the License for the specific language governing permissions and
# limitations under the License.

<<<<<<< HEAD
import logging
import os

from .cogment_cli_process import CogmentCliProcess
=======
>>>>>>> 3c2d637b
from ..services_directory import ServiceType
from .cogment_cli_process import CogmentCliProcess

log = logging.getLogger(__name__)


def create_trial_datastore_service(work_dir, trial_datastore_cfg, services_directory):

    data_dir = os.path.join(work_dir, ServiceType.TRIAL_DATASTORE.value)
    os.makedirs(data_dir, exist_ok=True)

    port = trial_datastore_cfg.port

    services_directory.add(
        service_type=ServiceType.TRIAL_DATASTORE,
        service_endpoint=f"grpc://localhost:{port}",
    )

    cli_args = [
        "services",
        "trial_datastore",
        "--log_format=json",
        f"--log_level={trial_datastore_cfg.log_level}",
        f"--port={port}",
    ]

    if trial_datastore_cfg.local_file_storage:
        cli_args.append(f"--file_storage=.cogment_verse/{ServiceType.TRIAL_DATASTORE.value}/trial_datastore.db")

    log.info(f"Trial Datastore starting on port [{port}]...")

    return CogmentCliProcess(
        name="trial_datastore",
        work_dir=work_dir,
        cli_args=cli_args,
    )<|MERGE_RESOLUTION|>--- conflicted
+++ resolved
@@ -12,13 +12,10 @@
 # See the License for the specific language governing permissions and
 # limitations under the License.
 
-<<<<<<< HEAD
 import logging
 import os
 
 from .cogment_cli_process import CogmentCliProcess
-=======
->>>>>>> 3c2d637b
 from ..services_directory import ServiceType
 from .cogment_cli_process import CogmentCliProcess
 
