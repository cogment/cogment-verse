# Copyright 2023 AI Redefined Inc. <dev+cogment@ai-r.com>
#
# Licensed under the Apache License, Version 2.0 (the "License");
# you may not use this file except in compliance with the License.
# You may obtain a copy of the License at
#
#    http://www.apache.org/licenses/LICENSE-2.0
#
# Unless required by applicable law or agreed to in writing, software
# distributed under the License is distributed on an "AS IS" BASIS,
# WITHOUT WARRANTIES OR CONDITIONS OF ANY KIND, either express or implied.
# See the License for the specific language governing permissions and
# limitations under the License.

# import gym
import gymnasium as gym
import numpy as np
from spaces_pb2 import Box, Dict, Discrete, MultiBinary, MultiDiscrete, Space, Type  # pylint: disable=import-error

from .ndarray_serialization import SerializationFormat, deserialize_ndarray, serialize_ndarray


<<<<<<< HEAD
def serialize_gym_space(gym_space, serialization_format=SerializationFormat.STRUCTURED):
    if isinstance(gym_space, gym.spaces.Discrete):
        return Space(discrete=Discrete(n=gym_space.n, start=gym_space.start))
    if isinstance(gym_space, (gym.spaces.Box)):
        low = gym_space.low
        high = gym_space.high
=======
def serialize_gym_space(space, serialization_format=SerializationFormat.STRUCTURED):

    if isinstance(space, gym.spaces.space.Space):
        space_type = Type.GYM
    elif isinstance(space, gymnasium.spaces.Space):
        space_type = Type.GYMNASIUM
    else:
        raise ValueError("Unsupported space type")

    if isinstance(space, (gym.spaces.Discrete, gymnasium.spaces.Discrete)):
        return Space(type=space_type, discrete=Discrete(n=space.n, start=space.start))
    if isinstance(space, (gym.spaces.Box, gymnasium.spaces.Box)):
        low = space.low
        high = space.high
>>>>>>> 8d15476f
        return Space(
            type=space_type,
            box=Box(
                low=serialize_ndarray(low, serialization_format=serialization_format),
                high=serialize_ndarray(high, serialization_format=serialization_format),
            ),
        )

<<<<<<< HEAD
    if isinstance(gym_space, gym.spaces.MultiBinary):
        if isinstance(gym_space.n, np.ndarray):
            size = gym_space.n
        elif isinstance(gym_space.n, int):
            size = np.array([gym_space.n], dtype=np.dtype("int32"))
=======
    if isinstance(space, (gym.spaces.MultiBinary, gymnasium.spaces.MultiBinary)):
        if isinstance(space.n, np.ndarray):
            size = space.n
        elif isinstance(space.n, int):
            size = np.array([space.n], dtype=np.dtype("int32"))
>>>>>>> 8d15476f
        else:
            size = np.array(space.n, dtype=np.dtype("int32"))
        return Space(
            type=space_type,
            multi_binary=MultiBinary(n=serialize_ndarray(size, serialization_format=serialization_format)),
        )

<<<<<<< HEAD
    if isinstance(gym_space, (gym.spaces.MultiDiscrete)):
        nvec = gym_space.nvec
=======
    if isinstance(space, (gym.spaces.MultiDiscrete, gymnasium.spaces.MultiDiscrete)):
        nvec = space.nvec
>>>>>>> 8d15476f
        return Space(
            type=space_type,
            multi_discrete=MultiDiscrete(nvec=serialize_ndarray(nvec, serialization_format=serialization_format)),
        )

<<<<<<< HEAD
    if isinstance(gym_space, (gym.spaces.Dict)):
=======
    if isinstance(space, (gym.spaces.Dict, gymnasium.spaces.Dict)):
>>>>>>> 8d15476f
        spaces = []
        for key, gym_sub_space in space.spaces.items():
            spaces.append(Dict.SubSpace(key=key, space=serialize_gym_space(gym_sub_space)))
        return Space(type=space_type, dict=Dict(spaces=spaces))
    raise RuntimeError(f"[{type(space)}] is not a supported space type")


def deserialize_space(pb_space):
    space_type = pb_space.type
    if space_type == Type.GYM:
        return deserialize_gym_space(pb_space)
    if space_type == Type.GYMNASIUM:
        return deserialize_gymnasium_space(pb_space)

    raise RuntimeError(f"[{space_type}] is not a supported space type")


def deserialize_gym_space(pb_space):
    space_kind = pb_space.WhichOneof("kind")
    if space_kind == "discrete":
        discrete_space_pb = pb_space.discrete
        return gym.spaces.Discrete(n=discrete_space_pb.n, start=discrete_space_pb.start)
    if space_kind == "box":
        box_space_pb = pb_space.box
        low = deserialize_ndarray(box_space_pb.low)
        high = deserialize_ndarray(box_space_pb.high)
        return gym.spaces.Box(low=low, high=high, shape=low.shape, dtype=low.dtype)
    if space_kind == "multi_binary":
        multi_binary_space_pb = pb_space.multi_binary
        size = deserialize_ndarray(multi_binary_space_pb.n)
        if size.size > 1:
            return gym.spaces.MultiBinary(n=size)
        return gym.spaces.MultiBinary(n=size[0])
    if space_kind == "multi_discrete":
        multi_discrete_space_pb = pb_space.multi_discrete
        nvec = deserialize_ndarray(multi_discrete_space_pb.nvec)
        return gym.spaces.MultiDiscrete(nvec=nvec)
    if space_kind == "dict":
        dict_space_pb = pb_space.dict
        spaces = []
        for sub_space in dict_space_pb.spaces:
            spaces.append((sub_space.key, deserialize_gym_space(sub_space.space)))

        return gym.spaces.Dict(spaces=spaces)

    raise RuntimeError(f"[{space_kind}] is not a supported space kind")


def deserialize_gymnasium_space(pb_space):
    space_kind = pb_space.WhichOneof("kind")
    if space_kind == "discrete":
        discrete_space_pb = pb_space.discrete
        return gymnasium.spaces.Discrete(n=discrete_space_pb.n, start=discrete_space_pb.start)
    if space_kind == "box":
        box_space_pb = pb_space.box
        low = deserialize_ndarray(box_space_pb.low)
        high = deserialize_ndarray(box_space_pb.high)
        return gymnasium.spaces.Box(low=low, high=high, shape=low.shape, dtype=low.dtype)
    if space_kind == "multi_binary":
        multi_binary_space_pb = pb_space.multi_binary
        size = deserialize_ndarray(multi_binary_space_pb.n)
        if size.size > 1:
            return gymnasium.spaces.MultiBinary(n=size)
        return gymnasium.spaces.MultiBinary(n=size[0])
    if space_kind == "multi_discrete":
        multi_discrete_space_pb = pb_space.multi_discrete
        nvec = deserialize_ndarray(multi_discrete_space_pb.nvec)
        return gymnasium.spaces.MultiDiscrete(nvec=nvec)
    if space_kind == "dict":
        dict_space_pb = pb_space.dict
        spaces = []
        for sub_space in dict_space_pb.spaces:
            spaces.append((sub_space.key, deserialize_gymnasium_space(sub_space.space)))

        return gymnasium.spaces.Dict(spaces=spaces)

    raise RuntimeError(f"[{space_kind}] is not a supported space kind")


def flatten(space, observation):
    if isinstance(space, gym.spaces.space.Space):
        return gym.spaces.flatten(space, observation)
    if isinstance(space, gymnasium.spaces.Space):
        return gymnasium.spaces.flatten(space, observation)
    raise ValueError("Unsupported space type")


def unflatten(original_space, flat_observation):
    if isinstance(original_space, gym.spaces.space.Space):
        return gym.spaces.unflatten(original_space, flat_observation)
    if isinstance(original_space, gymnasium.spaces.Space):
        return gymnasium.spaces.unflatten(original_space, flat_observation)
    raise ValueError("Unsupported space type")<|MERGE_RESOLUTION|>--- conflicted
+++ resolved
@@ -12,23 +12,15 @@
 # See the License for the specific language governing permissions and
 # limitations under the License.
 
-# import gym
-import gymnasium as gym
+import gym
+import gymnasium
 import numpy as np
 from spaces_pb2 import Box, Dict, Discrete, MultiBinary, MultiDiscrete, Space, Type  # pylint: disable=import-error
 
 from .ndarray_serialization import SerializationFormat, deserialize_ndarray, serialize_ndarray
 
 
-<<<<<<< HEAD
-def serialize_gym_space(gym_space, serialization_format=SerializationFormat.STRUCTURED):
-    if isinstance(gym_space, gym.spaces.Discrete):
-        return Space(discrete=Discrete(n=gym_space.n, start=gym_space.start))
-    if isinstance(gym_space, (gym.spaces.Box)):
-        low = gym_space.low
-        high = gym_space.high
-=======
-def serialize_gym_space(space, serialization_format=SerializationFormat.STRUCTURED):
+def serialize_space(space, serialization_format=SerializationFormat.STRUCTURED):
 
     if isinstance(space, gym.spaces.space.Space):
         space_type = Type.GYM
@@ -42,7 +34,6 @@
     if isinstance(space, (gym.spaces.Box, gymnasium.spaces.Box)):
         low = space.low
         high = space.high
->>>>>>> 8d15476f
         return Space(
             type=space_type,
             box=Box(
@@ -51,19 +42,11 @@
             ),
         )
 
-<<<<<<< HEAD
-    if isinstance(gym_space, gym.spaces.MultiBinary):
-        if isinstance(gym_space.n, np.ndarray):
-            size = gym_space.n
-        elif isinstance(gym_space.n, int):
-            size = np.array([gym_space.n], dtype=np.dtype("int32"))
-=======
     if isinstance(space, (gym.spaces.MultiBinary, gymnasium.spaces.MultiBinary)):
         if isinstance(space.n, np.ndarray):
             size = space.n
         elif isinstance(space.n, int):
             size = np.array([space.n], dtype=np.dtype("int32"))
->>>>>>> 8d15476f
         else:
             size = np.array(space.n, dtype=np.dtype("int32"))
         return Space(
@@ -71,26 +54,17 @@
             multi_binary=MultiBinary(n=serialize_ndarray(size, serialization_format=serialization_format)),
         )
 
-<<<<<<< HEAD
-    if isinstance(gym_space, (gym.spaces.MultiDiscrete)):
-        nvec = gym_space.nvec
-=======
     if isinstance(space, (gym.spaces.MultiDiscrete, gymnasium.spaces.MultiDiscrete)):
         nvec = space.nvec
->>>>>>> 8d15476f
         return Space(
             type=space_type,
             multi_discrete=MultiDiscrete(nvec=serialize_ndarray(nvec, serialization_format=serialization_format)),
         )
 
-<<<<<<< HEAD
-    if isinstance(gym_space, (gym.spaces.Dict)):
-=======
     if isinstance(space, (gym.spaces.Dict, gymnasium.spaces.Dict)):
->>>>>>> 8d15476f
         spaces = []
         for key, gym_sub_space in space.spaces.items():
-            spaces.append(Dict.SubSpace(key=key, space=serialize_gym_space(gym_sub_space)))
+            spaces.append(Dict.SubSpace(key=key, space=serialize_space(gym_sub_space)))
         return Space(type=space_type, dict=Dict(spaces=spaces))
     raise RuntimeError(f"[{type(space)}] is not a supported space type")
 
