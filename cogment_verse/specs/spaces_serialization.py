--- conflicted
+++ resolved
@@ -20,13 +20,8 @@
 from .ndarray_serialization import SerializationFormat, deserialize_ndarray, serialize_ndarray
 
 
-<<<<<<< HEAD
-def serialize_gym_space(gym_space, serilization_format=SerializationFormat.STRUCTURED):
-    if isinstance(gym_space, (gym.spaces.Discrete)):
-=======
 def serialize_gym_space(gym_space, serialization_format=SerializationFormat.STRUCTURED):
     if isinstance(gym_space, (gym.spaces.Discrete, gymnasium.spaces.Discrete)):
->>>>>>> dd604d15
         return Space(discrete=Discrete(n=gym_space.n, start=gym_space.start))
     if isinstance(gym_space, (gym.spaces.Box)):
         low = gym_space.low
