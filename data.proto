// Copyright 2021 AI Redefined Inc. <dev+cogment@ai-r.com>
//
// Licensed under the Apache License, Version 2.0 (the "License");
// you may not use this file except in compliance with the License.
// You may obtain a copy of the License at
//
//    http://www.apache.org/licenses/LICENSE-2.0
//
// Unless required by applicable law or agreed to in writing, software
// distributed under the License is distributed on an "AS IS" BASIS,
// WITHOUT WARRANTIES OR CONDITIONS OF ANY KIND, either express or implied.
// See the License for the specific language governing permissions and
// limitations under the License.

syntax = "proto3";

package cogment_verse;

message NDArray {
  string dtype = 1;
  repeated uint32 shape = 2;
  bytes data = 3;
}

message EnvironmentConfig {
  string run_id = 1;
  bool render = 5;
  bool flatten = 6;
  int32 render_width = 7;
  uint32 framestack = 8;
  uint32 seed = 9;
}

message EnvironmentSpecs {
  string implementation = 1;
  int32 num_players = 2;
  int32 num_input = 3;
  int32 num_action = 4;
}

message EnvironmentParams {
  EnvironmentSpecs specs = 2; // Keeping that here for the moment, could probably be defined somewhere else with only the implementation name defined in the params
  EnvironmentConfig config = 3;
}

message AgentConfig {
  string run_id = 1;
  EnvironmentSpecs environment_specs = 2;
  string model_id = 3;
  int32 model_version = 4;
  int32 actor_index = 5; // Used to figure out if an agent is the current_player in the observation space
}

enum HumanRole {
  TEACHER = 0;
  OBSERVER = 1;
}

message HumanConfig {
  string run_id = 1;
  EnvironmentSpecs environment_specs = 2;
  int32 actor_index = 3; // Used to figure out if an agent is the current_player in the observation space
  HumanRole role = 4;
}

message ActorParams {
  string name = 1;
  string actor_class = 2;
  string implementation = 3;
  oneof config_oneof {
    AgentConfig agent_config = 4;
    HumanConfig human_config = 5;
  }
}

message TrialConfig {
  string run_id = 1;
  EnvironmentParams environment = 3;
  repeated ActorParams actors = 4;
  int32 distinguished_actor = 6;
}

message Observation {
  NDArray vectorized = 1;
  bytes pixel_data = 2;
  repeated int32 legal_moves_as_int = 3;
  int32 current_player = 4; // active player for multi-agent turn-based environments
  int32 player_override = 5;  // player that _actually_ acted (in case of override/intervention)
  NDArray segmentation = 6;
}

message ContinuousAction {
  repeated float data = 1;
}

message AgentAction {
  oneof action {
    ContinuousAction continuous_action = 1;
    int32 discrete_action = 2;
  };
}

message ModelArgs {
  float v_min = 1;
  float v_max = 2;
  uint32 start_timesteps = 4;
  repeated float high_action = 5;
  repeated float low_action = 6;
  float expl_noise = 7;
  bool target_net_soft_update = 8;
  uint32 screensize = 9;
}

message ReplayBufferConfig {
  string action_dtype = 1;
  string observation_dtype = 2;
}

message RunConfig {
<<<<<<< HEAD
  string name = 1;
  uint32 num_input = 2;
  uint32 num_action = 3;
  string agent_implementation = 4;
  string environment_implementation = 5;
  uint32 player_count = 8;
  float epsilon_min = 9;
  uint32 epsilon_steps = 10;
  uint32 target_net_update_schedule = 11;
  float learning_rate = 12;
  uint32 lr_warmup_steps = 13;
  uint32 demonstration_count = 14;
  uint32 total_trial_count = 15;
  uint32 model_publication_interval = 16;
  uint32 model_archive_interval_multiplier = 17; // Archive every fourth published model
  uint32 render_width = 18;
  uint32 batch_size = 19;
  uint32 min_replay_buffer_size = 20;
  uint32 max_parallel_trials = 21;
  ModelArgs model_kwargs = 22;
  uint32 max_replay_buffer_size = 23;
  bool flatten = 24;
  bool aggregate_by_actor = 26;
  uint32 framestack = 27;
  ReplayBufferConfig replay_buffer_config = 28;
  float discount_factor = 29;
  repeated int32 num_input_2 = 30;
=======
  EnvironmentParams environment = 1;
  string agent_implementation = 2;
  float epsilon_min = 3;
  uint32 epsilon_steps = 4;
  uint32 target_net_update_schedule = 5;
  float learning_rate = 6;
  uint32 lr_warmup_steps = 7;
  uint32 demonstration_count = 8;
  uint32 total_trial_count = 9;
  uint32 model_publication_interval = 10;
  uint32 model_archive_interval_multiplier = 11; // Archive every fourth published model
  uint32 batch_size = 12;
  uint32 min_replay_buffer_size = 13;
  uint32 max_parallel_trials = 14;
  ModelArgs model_kwargs = 15;
  uint32 max_replay_buffer_size = 16;
  bool aggregate_by_actor = 17;
  ReplayBufferConfig replay_buffer_config = 18;
  float discount_factor = 19;
>>>>>>> efb5a771
}

message MLPNetworkConfig {
  uint32 hidden_size = 1;
}

message SimpleA2CTrainingConfig {
  uint32 epoch_count = 1;
  uint32 epoch_trial_count = 2;
  uint32 max_parallel_trials = 3;
  float discount_factor = 4;
  float entropy_coef = 5;
  float value_loss_coef = 6;
  float action_loss_coef = 7;
  float learning_rate = 8;
}

message SimpleA2CTrainingRunConfig {
  EnvironmentParams environment = 1;
<<<<<<< HEAD
  ActorConfig actor = 2;
  SimpleA2CTrainingConfig training = 3;
  MLPNetworkConfig actor_network = 4;
  MLPNetworkConfig critic_network = 5;
}

message SelfPlayActorConfig{
  uint32 num_input = 1;
  uint32 num_input_2 = 2;
  uint32 num_action = 3;
  MLPNetworkConfig actor_network = 4;
  MLPNetworkConfig critic_network = 5;
  ModelArgs model_kwargs = 6;
  string run_id = 7;
  string model_id = 8;
  int32 model_version = 9;
  string environment_implementation = 10;
  repeated float action_scale = 11;
  repeated float action_bias = 12;
  uint32 max_action = 13;
  repeated uint32 alice_grid_shape = 14;
  repeated uint32 bob_grid_shape = 15;
}

message SelfPlayRolloutConfig{
  uint32 epoch_count = 1;
  uint32 epoch_train_trial_count = 2;
  uint32 epoch_test_trial_count = 3;
  uint32 max_parallel_trials = 4;
  uint32 model_publication_interval = 5;
  uint32 number_turns_per_trial = 6;
  uint32 test_freq = 7;
}

message SelfPlayReplaybufferConfig{
  uint32 min_replay_buffer_size = 1;
  uint32 max_replay_buffer_size = 2;
  ReplayBufferConfig replay_buffer_config = 3;
}

message SelfPlayTrainingConfig{
  float discount_factor = 1;
  float tau = 2;
  float policy_noise = 3;
  float noise_clip = 4;
  float learning_rate = 5;
  uint32 policy_freq = 6;
  uint32 batch_size = 7;
  float SIGMA = 8;
  uint32 num_training_steps = 9;
  uint32 max_action = 10;
}

message SelfPlayEnvironmentConfig {
  string run_id = 1;
  int32 player_count = 2;
  bool render = 5;
  bool flatten = 6;
  int32 render_width = 7;
  uint32 framestack = 8;
  uint32 seed = 9;
}

message SelfPlayEnvironmentParams {
  string implementation = 1;
  SelfPlayEnvironmentConfig config = 2;
}

message SelfPlayActorParams{
  string name = 1;
  string actor_class = 2;
  string implementation = 3;
  SelfPlayActorConfig config = 4;
}

message SelfPlayTD3TrainingRunConfig {
  SelfPlayEnvironmentParams environment = 1;
  SelfPlayActorParams actor = 2;
  SelfPlayRolloutConfig rollout = 3;
  SelfPlayTrainingConfig training = 4;
  SelfPlayReplaybufferConfig replaybuffer = 5;
=======
  SimpleA2CTrainingConfig training = 2;
  MLPNetworkConfig actor_network = 3;
  MLPNetworkConfig critic_network = 4;
}

message SimpleBCTrainingConfig {
  uint32 trial_count = 2;
  uint32 max_parallel_trials = 3;
  float discount_factor = 4;
  float learning_rate = 8;
  uint32 batch_size = 5;
}

message SimpleBCTrainingRunConfig {
  EnvironmentParams environment = 1;
  SimpleBCTrainingConfig training = 2;
  MLPNetworkConfig policy_network = 3;
}

message PlayRunConfig {
  EnvironmentParams environment = 1;
  repeated ActorParams actors = 2;
  bool observer = 3;
  uint32 trial_count = 4;
>>>>>>> efb5a771
}<|MERGE_RESOLUTION|>--- conflicted
+++ resolved
@@ -117,35 +117,6 @@
 }
 
 message RunConfig {
-<<<<<<< HEAD
-  string name = 1;
-  uint32 num_input = 2;
-  uint32 num_action = 3;
-  string agent_implementation = 4;
-  string environment_implementation = 5;
-  uint32 player_count = 8;
-  float epsilon_min = 9;
-  uint32 epsilon_steps = 10;
-  uint32 target_net_update_schedule = 11;
-  float learning_rate = 12;
-  uint32 lr_warmup_steps = 13;
-  uint32 demonstration_count = 14;
-  uint32 total_trial_count = 15;
-  uint32 model_publication_interval = 16;
-  uint32 model_archive_interval_multiplier = 17; // Archive every fourth published model
-  uint32 render_width = 18;
-  uint32 batch_size = 19;
-  uint32 min_replay_buffer_size = 20;
-  uint32 max_parallel_trials = 21;
-  ModelArgs model_kwargs = 22;
-  uint32 max_replay_buffer_size = 23;
-  bool flatten = 24;
-  bool aggregate_by_actor = 26;
-  uint32 framestack = 27;
-  ReplayBufferConfig replay_buffer_config = 28;
-  float discount_factor = 29;
-  repeated int32 num_input_2 = 30;
-=======
   EnvironmentParams environment = 1;
   string agent_implementation = 2;
   float epsilon_min = 3;
@@ -165,7 +136,6 @@
   bool aggregate_by_actor = 17;
   ReplayBufferConfig replay_buffer_config = 18;
   float discount_factor = 19;
->>>>>>> efb5a771
 }
 
 message MLPNetworkConfig {
@@ -185,11 +155,30 @@
 
 message SimpleA2CTrainingRunConfig {
   EnvironmentParams environment = 1;
-<<<<<<< HEAD
-  ActorConfig actor = 2;
-  SimpleA2CTrainingConfig training = 3;
-  MLPNetworkConfig actor_network = 4;
-  MLPNetworkConfig critic_network = 5;
+  SimpleA2CTrainingConfig training = 2;
+  MLPNetworkConfig actor_network = 3;
+  MLPNetworkConfig critic_network = 4;
+}
+
+message SimpleBCTrainingConfig {
+  uint32 trial_count = 2;
+  uint32 max_parallel_trials = 3;
+  float discount_factor = 4;
+  float learning_rate = 8;
+  uint32 batch_size = 5;
+}
+
+message SimpleBCTrainingRunConfig {
+  EnvironmentParams environment = 1;
+  SimpleBCTrainingConfig training = 2;
+  MLPNetworkConfig policy_network = 3;
+}
+
+message PlayRunConfig {
+  EnvironmentParams environment = 1;
+  repeated ActorParams actors = 2;
+  bool observer = 3;
+  uint32 trial_count = 4;
 }
 
 message SelfPlayActorConfig{
@@ -267,30 +256,4 @@
   SelfPlayRolloutConfig rollout = 3;
   SelfPlayTrainingConfig training = 4;
   SelfPlayReplaybufferConfig replaybuffer = 5;
-=======
-  SimpleA2CTrainingConfig training = 2;
-  MLPNetworkConfig actor_network = 3;
-  MLPNetworkConfig critic_network = 4;
-}
-
-message SimpleBCTrainingConfig {
-  uint32 trial_count = 2;
-  uint32 max_parallel_trials = 3;
-  float discount_factor = 4;
-  float learning_rate = 8;
-  uint32 batch_size = 5;
-}
-
-message SimpleBCTrainingRunConfig {
-  EnvironmentParams environment = 1;
-  SimpleBCTrainingConfig training = 2;
-  MLPNetworkConfig policy_network = 3;
-}
-
-message PlayRunConfig {
-  EnvironmentParams environment = 1;
-  repeated ActorParams actors = 2;
-  bool observer = 3;
-  uint32 trial_count = 4;
->>>>>>> efb5a771
 }