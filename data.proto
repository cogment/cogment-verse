// Copyright 2021 AI Redefined Inc. <dev+cogment@ai-r.com>
//
// Licensed under the Apache License, Version 2.0 (the "License");
// you may not use this file except in compliance with the License.
// You may obtain a copy of the License at
//
//    http://www.apache.org/licenses/LICENSE-2.0
//
// Unless required by applicable law or agreed to in writing, software
// distributed under the License is distributed on an "AS IS" BASIS,
// WITHOUT WARRANTIES OR CONDITIONS OF ANY KIND, either express or implied.
// See the License for the specific language governing permissions and
// limitations under the License.

syntax = "proto3";

package cogment_verse;

message NDArray {
  string dtype = 1;
  repeated uint32 shape = 2;
  bytes data = 3;
}

message EnvironmentConfig {
  string run_id = 1;
  bool render = 5;
  bool flatten = 6;
  int32 render_width = 7;
  uint32 framestack = 8;
  uint32 seed = 9;
}

message EnvironmentSpecs {
  string implementation = 1;
  int32 num_players = 2;
  int32 num_input = 3;
  int32 num_action = 4;
}

message EnvironmentParams {
  EnvironmentSpecs specs = 2; // Keeping that here for the moment, could probably be defined somewhere else with only the implementation name defined in the params
  EnvironmentConfig config = 3;
}

message AgentConfig {
  string run_id = 1;
  EnvironmentSpecs environment_specs = 2;
  string model_id = 3;
  int32 model_version = 4;
  int32 actor_index = 5; // Used to figure out if an agent is the current_player in the observation space
}

enum HumanRole {
  TEACHER = 0;
  OBSERVER = 1;
}

message HumanConfig {
  string run_id = 1;
<<<<<<< HEAD
  string model_id = 2;
  int32 model_version = 3;
  int32 num_input = 4;
  int32 num_action = 5;
  string environment_implementation = 6; // TODO Remove by retrieving info from the environment instead
  int32 actor_index = 7; //Used to figure out if an agent is the current_player in the observation space
  string device = 8;
=======
  EnvironmentSpecs environment_specs = 2;
  int32 actor_index = 3; // Used to figure out if an agent is the current_player in the observation space
  HumanRole role = 4;
>>>>>>> f54979ac
}

message ActorParams {
  string name = 1;
  string actor_class = 2;
  string implementation = 3;
  oneof config_oneof {
    AgentConfig agent_config = 4;
    HumanConfig human_config = 5;
  }
}

message TrialConfig {
  string run_id = 1;
  EnvironmentParams environment = 3;
  repeated ActorParams actors = 4;
  int32 distinguished_actor = 6;
}

message Observation {
  NDArray vectorized = 1;
  bytes pixel_data = 2;
  repeated int32 legal_moves_as_int = 3;
  int32 current_player = 4; // active player for multi-agent turn-based environments
  int32 player_override = 5;  // player that _actually_ acted (in case of override/intervention)
}

message ContinuousAction {
  repeated float data = 1;
}

message AgentAction {
  oneof action {
      ContinuousAction continuous_action = 1;
      int32 discrete_action = 2;
  };
  NDArray policy = 3; // optional: policy from which action was drawn
  float value = 4; // optional: value of the state from which the action was taken
}

message ModelArgs {
  float v_min = 1;
  float v_max = 2;
  uint32 start_timesteps = 4;
  repeated int32 high_action = 5;
  repeated int32 low_action = 6;
  float expl_noise = 7;
  bool target_net_soft_update = 8;
  uint32 screensize = 9;
}

message ReplayBufferConfig {
  string action_dtype = 1;
  string observation_dtype = 2;
}

message RunConfig {
<<<<<<< HEAD
  string name = 1;
  uint32 num_input = 2;
  uint32 num_action = 3;
  string agent_implementation = 4;
  string environment_implementation = 5;
  uint32 player_count = 8;
  float epsilon_min = 9;
  float epsilon_max = 30;
  uint32 epsilon_steps = 10;
  uint32 target_net_update_schedule = 11;
  float learning_rate = 12;
  uint32 lr_warmup_steps = 13;
  uint32 demonstration_count = 14;
  uint32 total_trial_count = 15;
  uint32 model_publication_interval = 16;
  uint32 model_archive_interval = 17;
  uint32 render_width = 18;
  uint32 batch_size = 19;
  uint32 min_replay_buffer_size = 20;
  uint32 max_parallel_trials = 21;
  ModelArgs model_kwargs = 22;
  uint32 max_replay_buffer_size = 23;
  bool flatten = 24;
  bool aggregate_by_actor = 26;
  uint32 framestack = 27;
  ReplayBufferConfig replay_buffer_config = 28;
  float discount_factor = 31;
=======
  EnvironmentParams environment = 1;
  string agent_implementation = 2;
  float epsilon_min = 3;
  uint32 epsilon_steps = 4;
  uint32 target_net_update_schedule = 5;
  float learning_rate = 6;
  uint32 lr_warmup_steps = 7;
  uint32 demonstration_count = 8;
  uint32 total_trial_count = 9;
  uint32 model_publication_interval = 10;
  uint32 model_archive_interval_multiplier = 11; // Archive every fourth published model
  uint32 batch_size = 12;
  uint32 min_replay_buffer_size = 13;
  uint32 max_parallel_trials = 14;
  ModelArgs model_kwargs = 15;
  uint32 max_replay_buffer_size = 16;
  bool aggregate_by_actor = 17;
  ReplayBufferConfig replay_buffer_config = 18;
  float discount_factor = 19;
>>>>>>> f54979ac
}

message MLPNetworkConfig {
  uint32 hidden_size = 1;
}

message SimpleA2CTrainingConfig {
  uint32 epoch_count = 1;
  uint32 epoch_trial_count = 2;
  uint32 max_parallel_trials = 3;
  float discount_factor = 4;
  float entropy_coef = 5;
  float value_loss_coef = 6;
  float action_loss_coef = 7;
  float learning_rate = 8;
}

message SimpleA2CTrainingRunConfig {
  EnvironmentParams environment = 1;
  SimpleA2CTrainingConfig training = 2;
  MLPNetworkConfig actor_network = 3;
  MLPNetworkConfig critic_network = 4;
}

message MuZeroTrainingConfig {
  uint32 model_publication_interval = 1;
  uint32 trial_count = 2;
  uint32 max_parallel_trials = 3;
  float discount_rate = 4;
  float learning_rate = 5;
  float weight_decay = 6;
  uint32 bootstrap_steps = 7;
  uint32 hidden_dim = 9;
  uint32 hidden_layers = 10;
  uint32 projector_dim = 11;
  uint32 projector_hidden_dim = 12;
  uint32 projector_hidden_layers = 13;
  uint32 mcts_depth = 14;
  uint32 mcts_samples = 15;
  float mcts_temperature = 28;
  float ucb_c1 = 16;
  float ucb_c2 = 17;
  uint32 batch_size = 18;
  float exploration_alpha = 19;
  float exploration_epsilon = 20;
  uint32 rollout_length = 21;
  float rmin = 22;
  float rmax = 23;
  float vmin = 24;
  float vmax = 25;
  uint32 rbins = 26;
  uint32 vbins = 27;
  uint32 max_replay_buffer_size = 29;
  uint32 min_replay_buffer_size = 30;
  uint32 log_interval = 31;
  float min_learning_rate = 32;
  uint32 lr_warmup_steps = 33;
  uint32 lr_decay_steps = 34;
  float epsilon_min = 35;
  float epsilon_decay_steps = 36;
  float min_temperature = 37;
  uint32 temperature_decay_steps = 38;
  float max_norm = 39;
  float s_weight = 42;
  float v_weight = 43;
  uint32 demonstration_trials = 44;
  string train_device = 45;
  string actor_device = 46;
  string reanalyze_device = 47;
  uint32 reanalyze_workers = 48;
}

message MuZeroTrainingRunConfig {
  EnvironmentParams environment = 1;
  ActorConfig actor = 2;
  MuZeroTrainingConfig training = 3;
}
message SimpleBCTrainingConfig {
  uint32 trial_count = 2;
  uint32 max_parallel_trials = 3;
  float discount_factor = 4;
  float learning_rate = 8;
  uint32 batch_size = 5;
}

message SimpleBCTrainingRunConfig {
  EnvironmentParams environment = 1;
  SimpleBCTrainingConfig training = 2;
  MLPNetworkConfig policy_network = 3;
}

message PlayRunConfig {
  EnvironmentParams environment = 1;
  repeated ActorParams actors = 2;
  bool observer = 3;
  uint32 trial_count = 4;
}<|MERGE_RESOLUTION|>--- conflicted
+++ resolved
@@ -49,6 +49,7 @@
   string model_id = 3;
   int32 model_version = 4;
   int32 actor_index = 5; // Used to figure out if an agent is the current_player in the observation space
+  string device = 6;
 }
 
 enum HumanRole {
@@ -58,19 +59,9 @@
 
 message HumanConfig {
   string run_id = 1;
-<<<<<<< HEAD
-  string model_id = 2;
-  int32 model_version = 3;
-  int32 num_input = 4;
-  int32 num_action = 5;
-  string environment_implementation = 6; // TODO Remove by retrieving info from the environment instead
-  int32 actor_index = 7; //Used to figure out if an agent is the current_player in the observation space
-  string device = 8;
-=======
   EnvironmentSpecs environment_specs = 2;
   int32 actor_index = 3; // Used to figure out if an agent is the current_player in the observation space
   HumanRole role = 4;
->>>>>>> f54979ac
 }
 
 message ActorParams {
@@ -128,35 +119,6 @@
 }
 
 message RunConfig {
-<<<<<<< HEAD
-  string name = 1;
-  uint32 num_input = 2;
-  uint32 num_action = 3;
-  string agent_implementation = 4;
-  string environment_implementation = 5;
-  uint32 player_count = 8;
-  float epsilon_min = 9;
-  float epsilon_max = 30;
-  uint32 epsilon_steps = 10;
-  uint32 target_net_update_schedule = 11;
-  float learning_rate = 12;
-  uint32 lr_warmup_steps = 13;
-  uint32 demonstration_count = 14;
-  uint32 total_trial_count = 15;
-  uint32 model_publication_interval = 16;
-  uint32 model_archive_interval = 17;
-  uint32 render_width = 18;
-  uint32 batch_size = 19;
-  uint32 min_replay_buffer_size = 20;
-  uint32 max_parallel_trials = 21;
-  ModelArgs model_kwargs = 22;
-  uint32 max_replay_buffer_size = 23;
-  bool flatten = 24;
-  bool aggregate_by_actor = 26;
-  uint32 framestack = 27;
-  ReplayBufferConfig replay_buffer_config = 28;
-  float discount_factor = 31;
-=======
   EnvironmentParams environment = 1;
   string agent_implementation = 2;
   float epsilon_min = 3;
@@ -167,7 +129,7 @@
   uint32 demonstration_count = 8;
   uint32 total_trial_count = 9;
   uint32 model_publication_interval = 10;
-  uint32 model_archive_interval_multiplier = 11; // Archive every fourth published model
+  uint32 model_archive_interval = 11;
   uint32 batch_size = 12;
   uint32 min_replay_buffer_size = 13;
   uint32 max_parallel_trials = 14;
@@ -176,7 +138,6 @@
   bool aggregate_by_actor = 17;
   ReplayBufferConfig replay_buffer_config = 18;
   float discount_factor = 19;
->>>>>>> f54979ac
 }
 
 message MLPNetworkConfig {
@@ -251,7 +212,7 @@
 
 message MuZeroTrainingRunConfig {
   EnvironmentParams environment = 1;
-  ActorConfig actor = 2;
+  AgentConfig actor = 2;
   MuZeroTrainingConfig training = 3;
 }
 message SimpleBCTrainingConfig {
