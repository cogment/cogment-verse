--- conflicted
+++ resolved
@@ -254,7 +254,6 @@
   uint32 trial_count = 4;
 }
 
-<<<<<<< HEAD
 message SimpleSB3TrainingConfig {
   uint32 trial_count = 2;
   uint32 max_parallel_trials = 3;
@@ -267,7 +266,7 @@
   EnvironmentParams environment = 1;
   SimpleSB3TrainingConfig training = 2;
   string policy_network = 3;
-=======
+
 message SelfPlayActorConfig{
   uint32 num_input = 1;
   uint32 num_input_2 = 2;
@@ -333,5 +332,4 @@
   SelfPlayRolloutConfig rollout = 3;
   SelfPlayTrainingConfig training = 4;
   SelfPlayReplaybufferConfig replaybuffer = 5;
->>>>>>> eec33264
 }