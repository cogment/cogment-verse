// Copyright 2021 AI Redefined Inc. <dev+cogment@ai-r.com>
//
// Licensed under the Apache License, Version 2.0 (the "License");
// you may not use this file except in compliance with the License.
// You may obtain a copy of the License at
//
//    http://www.apache.org/licenses/LICENSE-2.0
//
// Unless required by applicable law or agreed to in writing, software
// distributed under the License is distributed on an "AS IS" BASIS,
// WITHOUT WARRANTIES OR CONDITIONS OF ANY KIND, either express or implied.
// See the License for the specific language governing permissions and
// limitations under the License.

import { useState } from "react";

type KeyActionT = {
  id: number;
  name: string;
  keys: string[];
};

type KeyMapT = {
  environment_implementation: string;
  action_map: KeyActionT[];
};

// https://github.com/openai/procgen/blob/c732194d6f6c929e4295c34f05fc911a1db9c7f4/procgen/env.py#L155
const procgen_combos = [
  { id: 0, name: "down left", keys: ["ArrowLeft", "ArrowDown"] },
  { id: 1, name: "left", keys: ["ArrowLeft"] },
  { id: 2, name: "up left", keys: ["ArrowLeft", "ArrowUp"] },
  { id: 3, name: "down", keys: ["ArrowDown"] },
  { id: 4, name: "nop", keys: ["KeyEscape"] },
  { id: 5, name: "up", keys: ["ArrowUp"] },
  { id: 6, name: "down right", keys: ["ArrowRight", "ArrowDown"] },
  { id: 7, name: "right", keys: ["ArrowRight"] },
  { id: 8, name: "up right", keys: ["ArrowRight", "ArrowUp"] },
  { id: 9, name: "action D", keys: ["KeyD"] },
  { id: 10, name: "action A", keys: ["KeyA"] },
  { id: 11, name: "action W", keys: ["KeyW"] },
  { id: 12, name: "action S", keys: ["KeyS"] },
  { id: 13, name: "action Q", keys: ["KeyQ"] },
  { id: 14, name: "action E", keys: ["KeyE"] },
];

const keymaps_json: KeyMapT[] = [
  {
    environment_implementation: "gym/LunarLander-v2",
    action_map: [
      {
        id: 0,
        name: "Cut Engine",
        keys: ["ArrowUp"],
      },
      {
        id: 1,
        name: "Right Engine",
        keys: ["ArrowLeft"],
      },
      {
        id: 2,
        name: "Bottom Engine",
        keys: ["ArrowDown"],
      },
      {
        id: 3,
        name: "Left Engine",
        keys: ["ArrowRight"],
      },
    ],
  },
  {
    environment_implementation: "atari/Breakout",
    action_map: [
      {
        id: 0,
        name: "No Op",
        keys: ["ArrowUp"],
      },
      {
        id: 1,
        name: "Start",
        keys: ["ArrowDown"],
      },
      {
        id: 2,
        name: "Move Right",
        keys: ["ArrowRight"],
      },
      {
        id: 3,
        name: "Move Left",
        keys: ["ArrowLeft"],
      },
    ],
  },
  {
    environment_implementation: "gym/MountainCar-v0",
    action_map: [
      {
        id: 0,
        name: "Accelerate left",
        keys: ["ArrowLeft"],
      },
      {
        id: 1,
        name: "Do nothing",
        keys: ["ArrowUp"],
      },
      {
        id: 2,
        name: "Accelerate right",
        keys: ["ArrowRight"],
      },
    ],
  },
  {
<<<<<<< HEAD
=======
    environment_implementation: "gym/CartPole-v0",
    action_map: [
      {
        id: 0,
        name: "Accelerate left",
        keys: ["ArrowLeft"],
      },
      {
        id: 1,
        name: "Accelerate right",
        keys: ["ArrowRight"],
      },
    ],
  },
  {
>>>>>>> df637e69
    environment_implementation: "tetris/TetrisA-v0",
    action_map: [
      {
        id: 0,
        name: "nop",
        keys: ["KeyW"],
      },
      {
        id: 1,
        name: "A",
        keys: ["KeyL"],
      },
      {
        id: 2,
        name: "B",
        keys: ["KeyK"],
      },
      {
        id: 3,
        name: "right",
        keys: ["KeyD"],
      },
      {
        id: 4,
        name: "right + A",
        keys: ["KeyD", "KeyL"],
      },
      {
        id: 5,
        name: "right + B",
        keys: ["KeyD", "KeyK"],
      },
      {
        id: 6,
        name: "left",
        keys: ["KeyA"],
      },
      {
        id: 7,
        name: "left + A",
        keys: ["KeyA", "KeyL"],
      },
      {
        id: 8,
        name: "left + B",
        keys: ["KeyA", "KeyK"],
      },
      {
        id: 9,
        name: "down",
        keys: ["KeyS"],
      },
      {
        id: 10,
        name: "down + A",
        keys: ["KeyS", "KeyL"],
      },
      {
        id: 11,
        name: "down + B",
        keys: ["KeyS", "KeyK"],
      },
    ],
  },
  {
    environment_implementation: "procgen/bigfish",
    action_map: procgen_combos,
  },
  {
    environment_implementation: "procgen/bossfight",
    action_map: procgen_combos,
  },
  {
    environment_implementation: "procgen/caveflyer",
    action_map: procgen_combos,
  },
  {
    environment_implementation: "procgen/chaser",
    action_map: procgen_combos,
  },
  {
    environment_implementation: "procgen/climber",
    action_map: procgen_combos,
  },
  {
    environment_implementation: "procgen/coinrun",
    action_map: procgen_combos,
  },
  {
    environment_implementation: "procgen/dodgeball",
    action_map: procgen_combos,
  },
  {
    environment_implementation: "procgen/fruitbot",
    action_map: procgen_combos,
  },
  {
    environment_implementation: "procgen/heist",
    action_map: procgen_combos,
  },
  {
    environment_implementation: "procgen/jumper",
    action_map: procgen_combos,
  },
  {
    environment_implementation: "procgen/leaper",
    action_map: procgen_combos,
  },
  {
    environment_implementation: "procgen/maze",
    action_map: procgen_combos,
  },
  {
    environment_implementation: "procgen/miner",
    action_map: procgen_combos,
  },
  {
    environment_implementation: "procgen/ninja",
    action_map: procgen_combos,
  },
  {
    environment_implementation: "procgen/plunder",
    action_map: procgen_combos,
  },
  {
    environment_implementation: "procgen/starpilot",
    action_map: procgen_combos,
  },
];

export const get_keymap = (environmentImplementation: string): KeyMapT | undefined => {
  for (const keymap of keymaps_json) {
    if (keymap.environment_implementation === environmentImplementation) {
      return keymap;
    }
  }
  return undefined;
};

export const useControls = (): [string[], (event: any) => void, (event: any) => void] => {
  const [pressedKeys, setPressedKeys] = useState<string[]>([]);
  const onKeyDown = (event: any): void => {
    if (pressedKeys.includes(event.code)) return;

    const keys = [...pressedKeys, event.code];
    setPressedKeys(keys);
  };

  const onKeyUp = (event: any): void => {
    if (!pressedKeys.includes(event.code)) return;

    const keys = pressedKeys.filter((key) => key !== event.code);
    setPressedKeys(keys);
  };

  return [pressedKeys, onKeyDown, onKeyUp];
};<|MERGE_RESOLUTION|>--- conflicted
+++ resolved
@@ -116,8 +116,6 @@
     ],
   },
   {
-<<<<<<< HEAD
-=======
     environment_implementation: "gym/CartPole-v0",
     action_map: [
       {
@@ -133,7 +131,6 @@
     ],
   },
   {
->>>>>>> df637e69
     environment_implementation: "tetris/TetrisA-v0",
     action_map: [
       {
