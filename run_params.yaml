
cartpole_rainbow: &default_params
  implementation: "cogment_verse_run_impl"
  config: &default_config
    class_name: data_pb2.RunConfig
    player_count: 1
#    epsilon_min: 0.1
    epsilon_steps: 100000
#    target_net_update_schedule: 1000
#    learning_rate: 1.0e-4
    lr_warmup_steps: 10000
    demonstration_count: 0
    total_trial_count: 10000
    model_publication_interval: 1000
    model_archive_interval_multiplier: 4 # Archive every fourth published model
    render_width: 256
    batch_size: 256
    min_replay_buffer_size: 1000
    max_parallel_trials: 1
    model_kwargs: {}
#    max_replay_buffer_size: 100000
    flatten: True
    aggregate_by_actor: False
    framestack: 1
#    replay_buffer_config:
#      observation_dtype: float32
#      action_dtype: int8
#    num_input: 4
#    num_action: 2
    agent_implementation: rainbowtorch
    environment_implementation: gym/CartPole-v0

cartpole_dqn:
  <<: *default_params
  config:
    <<: *default_config
    num_input: 4
    num_action: 2
    agent_implementation: dqn
<<<<<<< HEAD
    environment_type: gym
    environment_name: CartPole-v0
    optimizer_fn: None
    loss_fn: None
    init_fn: None
    id: 0
    replay_buffer: None
    discount_rate: 0.99
    n_step: 1
    grad_clip: None
    reward_clip: None
    update_period_schedule: None
    target_net_soft_update: False
    target_net_update_fraction: 0.05
    target_net_update_schedule: None
    epsilon_schedule: None
    test_epsilon: 0.001
    learn_schedule: None
    batch_size: 32
    device: "cpu"

=======
    environment_implementation: gym/CartPole-v0
>>>>>>> c4da7087

cartpole_REINFORCE:
  implementation: "reinforce_training"
  config:
    <<: *default_config
    agent_implementation: reinforce
    min_replay_buffer_size: 100000
    max_parallel_trials: 1
    learning_rate: 3.0e-4
    discount_factor: 0.99

pendulum_td3:
  <<: *default_params
  config:
    <<: *default_config
    num_input: 3
    num_action: 1
    agent_implementation: td3
    environment_implementation: gym/Pendulum-v0
    epsilon_min: 0.0
    epsilon_steps: 1
    target_net_update_schedule: 2
    learning_rate: 3.0e-4
    lr_warmup_steps: 100
    demonstration_count: 0
    #total_trial_count: 1000
    total_trial_count: 1000
    model_publication_interval: 2500
    min_replay_buffer_size: 256
    batch_size: 256
    replay_buffer_config:
      observation_dtype: float32
      action_dtype: float32

minatar_breakout_rainbow:
  <<: *default_params
  config:
    <<: *default_config
    num_input: 400
    num_action: 6
    agent_implementation: rainbowtorch
    environment_implementation: min/breakout

atari_pitfall_rainbow:
  <<: *default_params
  config:
    <<: *default_config
    num_input: 7056
    num_action: 18
    agent_implementation: rainbowtorch
    environment_implementation: ata/Pitfall

atari_breakout_cnn:
  <<: *default_params
  config:
    <<: *default_config
    num_input: [84, 84]
    num_action: 4
<<<<<<< HEAD

    environment_type: atari
    environment_name: Breakout

    agent_implementation: dqn

    representation_net:
      name: 'ConvNetwork'
      channels: [32, 64, 64]
      kernel_sizes: [8, 4, 3]
      strides: [4, 2, 1]
      paddings: [2, 2, 1]
      mlp_layers: [512]

    optimizer_fn:
      name: 'RMSpropTF'
      lr: 0.00025
      alpha: .95
      eps: 0.00001
      centered: True

    loss_fn: 'SmoothL1Loss'

    init_fn: 'xavier_uniform'

    replay_buffer:
      name: 'CircularReplayBuffer'
      capacity: 1000000
      stack_size: 4
      gamma: &gamma .99

    discount_rate: *gamma

    reward_clip: 1.

    target_net_updateschedule:
      name: 'PeriodicSchedule'
      off_value: False
      on_value: True
      period: 8000

    update_period_schedule:
      name: 'PeriodicSchedule'
      off_value: False
      on_value: True
      period: 4

    epsilon_schedule:
      name: 'LinearSchedule'
      init_value: 1.0
      end_value: .01
      steps: 250000

    test_epsilon: .001

    learn_schedule:
      name: 'SwitchSchedule'
      off_value: False
      on_value: True
      steps: 20000

    total_trial_count: 100000
=======
    agent_implementation: atari_cnn
    environment_implementation: ata/Breakout
    demonstration_count: 0
    total_trial_count: 10000
>>>>>>> c4da7087
    model_publication_interval: 1000
    model_archive_interval_multiplier: 100
    max_parallel_trials: 1
    render_width: 256
    flatten: false

    batch_size: 32
    min_replay_buffer_size: 10000
#    max_replay_buffer_size: 1000000
#    target_net_update_schedule: 100
#    epsilon_steps: 100000
#    learning_rate: 1.0e-4
    lr_warmup_steps: 10000
    framestack: 4
#    model_kwargs:
#      target_net_soft_update: False
#    replay_buffer_config:
#      observation_dtype: uint8
#      action_dtype: int8

minatar_breakout_demo:
  <<: *default_params
  config:
    <<: *default_config
    num_input: 400
    num_action: 6
    agent_implementation: rainbowtorch
    environment_implementation: min/breakout
    demonstration_count: 0

atari_breakout_demo:
  <<: *default_params
  config:
    <<: *default_config
    num_input: 7056
    num_action: 4
    agent_implementation: rainbowtorch
    environment_implementation: ata/Breakout
    demonstration_count: 0
    framestack: 4

atari_pitfall_demo:
  <<: *default_params
  config:
    <<: *default_config
    num_input: 7056
    num_action: 18
    agent_implementation: rainbowtorch
    environment_implementation: ata/Pitfall
    demonstration_count: 10

lander_rainbow_demo: &lander_rainbow_demo
  <<: *default_params
  config: &lander_rainbow_config
    <<: *default_config
    num_input: 8
    num_action: 4
    agent_implementation: rainbowtorch
    environment_implementation: gym/LunarLander-v2
    demonstration_count: 20000 #100
    total_trial_count: 20000
    epsilon_min: 0.1
    epsilon_steps: 10 #1
    target_net_update_schedule: 10
    learning_rate: 1.0e-4
    lr_warmup_steps: 100
    model_publication_interval: 200
    render_width: 1000
    batch_size: 32
    min_replay_buffer_size: 32

lander_rainbow_demo_gpu:
  <<: *lander_rainbow_demo
  config:
    <<: *lander_rainbow_config
    agent_implementation: rainbowtorch
    model_kwargs:
      v_min: -200.0
      v_max: 200.0

tetris_rainbow_demo:
  <<: *default_params
  config:
    <<: *default_config
    num_input: 7056
    num_action: 12
    agent_implementation: atari_cnn
    environment_implementation: tet/TetrisA-v0
    demonstration_count: 1000 #100
    total_trial_count: 10000
    epsilon_min: 0.1
    epsilon_steps: 10 #1
    target_net_update_schedule: 10
    learning_rate: 1.0e-4
    lr_warmup_steps: 100
    model_publication_interval: 2000
    render_width: 1000
    batch_size: 32
    min_replay_buffer_size: 32
    max_replay_buffer_size: 10000
    flatten: False

connect_four_rainbow:
  <<: *default_params
  config:
    <<: *default_config
    num_input: 84
    num_action: 7
    player_count: 2
    agent_implementation: rainbowtorch
    environment_implementation: pet/connect_four_v3
    demonstration_count: 0 #100
    total_trial_count: 10000
    epsilon_steps: 5000
    model_publication_interval: 100
    aggregate_by_actor: True
    model_kwargs:
      v_min: -1.0
      v_max: 1.0

backgammon_rainbow:
  <<: *default_params
  config:
    <<: *default_config
    num_input: 198
    num_action: 1353
    player_count: 2
    agent_implementation: rainbowtorch
    environment_implementation: pet/backgammon_v3
    demonstration_count: 0 #100
    total_trial_count: 10
    model_publication_interval: 100

benchmark_lander:
  <<: *default_params
  config:
    <<: *default_config
    num_input: 8
    num_action: 4
    agent_implementation: rainbowtorch
    environment_implementation: gym/LunarLander-v2
    demonstration_count: 0
    total_trial_count: 250
    epsilon_min: 0.10
    epsilon_steps: 10000 #1
    target_net_update_schedule: 10
    learning_rate: 1.0e-4
    lr_warmup_steps: 100
    model_publication_interval: 250
    render_width: 1000
    batch_size: 32
    min_replay_buffer_size: 32
    model_kwargs:
      v_min: -200.0
      v_max: 200.0

benchmark_lander_hill:
  <<: *default_params
  config:
    <<: *default_config
    num_input: 8
    num_action: 4
    agent_implementation: rainbowtorch
    environment_implementation: gym/LunarLander-v2
    demonstration_count: 1000
    total_trial_count: 1000
    epsilon_min: 0.1
    epsilon_steps: 1000 #1
    target_net_update_schedule: 10
    learning_rate: 1.0e-4
    lr_warmup_steps: 100
    model_publication_interval: 250
    render_width: 1000
    batch_size: 256
    min_replay_buffer_size: 256
    model_kwargs:
      v_min: -200.0
      v_max: 200.0

lander_continuous_td3:
  <<: *default_params
  config:
    <<: *default_config
    num_input: 8
    num_action: 2
    agent_implementation: td3
    environment_implementation: gym/LunarLanderContinuous-v2
    demonstration_count: 0
    total_trial_count: 1000
    epsilon_min: 0.0
    epsilon_steps: 1
    target_net_update_schedule: 2
    learning_rate: 1.0e-4
    lr_warmup_steps: 100
    model_publication_interval: 250
    render_width: 1000
    batch_size: 256
    min_replay_buffer_size: 256
    max_replay_buffer_size: 100000
    max_parallel_trials: 8
    replay_buffer_config:
      observation_dtype: float32
      action_dtype: float32
    model_kwargs:
      start_timesteps: 25000
      high_action: [1, 1]
      low_action: [-1, -1]
      expl_noise: 0.1

lander_continuous_ddpg:
  <<: *default_params
  config:
    <<: *default_config
    num_input: 8
    num_action: 2
    agent_implementation: ddpg
    environment_implementation: gym/LunarLanderContinuous-v2
    demonstration_count: 0
    total_trial_count: 1000
    epsilon_min: 0.1
    epsilon_steps: 30000
    target_net_update_schedule: 2
    learning_rate: 1.0e-4
    lr_warmup_steps: 100
    model_publication_interval: 250
    render_width: 1000
    batch_size: 64
    min_replay_buffer_size: 64
    max_replay_buffer_size: 100000
    max_parallel_trials: 8
    replay_buffer_config:
      observation_dtype: float32
      action_dtype: float32
    model_kwargs:
      start_timesteps: 25000
      high_action: [1, 1]
      low_action: [-1, -1]
      expl_noise: 0.1

walker_td3:
  <<: *default_params
  config:
    <<: *default_config
    num_input: 8
    num_action: 2
    agent_implementation: td3
    environment_implementation: gym/BipedalWalker-v3
    demonstration_count: 0
    total_trial_count: 1000
    epsilon_min: 0.0
    epsilon_steps: 1
    target_net_update_schedule: 2
    learning_rate: 1.0e-4
    lr_warmup_steps: 100
    model_publication_interval: 250
    render_width: 1000
    batch_size: 256
    min_replay_buffer_size: 256
    max_replay_buffer_size: 100000
    max_parallel_trials: 8
    replay_buffer_config:
      observation_dtype: float32
      action_dtype: float32
    model_kwargs:
      start_timesteps: 25000
      high_action: [1, 1, 1, 1]
      low_action: [-1, -1, -1, -1]
      expl_noise: 0.1

walker_ddpg:
  <<: *default_params
  config:
    <<: *default_config
    num_input: 24
    num_action: 4
    agent_implementation: ddpg
    environment_implementation: gym/BipedalWalker-v3
    demonstration_count: 0
    total_trial_count: 1000
    epsilon_min: 0.1
    epsilon_steps: 50000
    target_net_update_schedule: 2
    learning_rate: 1.0e-4
    model_publication_interval: 250
    render_width: 1000
    batch_size: 64
    min_replay_buffer_size: 64
    max_replay_buffer_size: 100000
    replay_buffer_config:
      observation_dtype: float32
      action_dtype: float32
    model_kwargs:
      start_timesteps: 25000
      high_action: [1, 1, 1, 1]
      low_action: [-1, -1, -1, -1]
      expl_noise: 0.1


pendulum_td3:
  <<: *default_params
  config:
    <<: *default_config
    num_input: 3
    num_action: 1
    agent_implementation: td3
    environment_implementation: gym/Pendulum-v0
    demonstration_count: 0 #100
    total_trial_count: 250
    epsilon_min: 0.0
    epsilon_steps: 1
    target_net_update_schedule: 2
    #learning_rate: 3.0e-4
    learning_rate: 1.0e-4
    lr_warmup_steps: 100
    model_publication_interval: 1000
    render_width: 1000
    batch_size: 64
    min_replay_buffer_size: 64
    replay_buffer_config:
      observation_dtype: float32
      action_dtype: float32
    model_kwargs:
      start_timesteps: 5000
      high_action: [2]
      low_action: [-2]
      expl_noise: 0.1

pendulum_ddpg:
  <<: *default_params
  config:
    <<: *default_config
    num_input: 3
    num_action: 1
    agent_implementation: ddpg
    environment_implementation: gym/Pendulum-v0
    demonstration_count: 0 #100
    total_trial_count: 250
    epsilon_min: 0.0
    epsilon_steps: 1
    target_net_update_schedule: 2
    #learning_rate: 3.0e-4
    learning_rate: 1.0e-4
    lr_warmup_steps: 100
    model_publication_interval: 1000
    render_width: 1000
    batch_size: 64
    min_replay_buffer_size: 64
    max_replay_buffer_size: 10000
    replay_buffer_config:
      observation_dtype: float32
      action_dtype: float32
    model_kwargs:
      start_timesteps: 5000
      high_action: [2]
      low_action: [-2]
      expl_noise: 0.1

benchmark_breakout:
  <<: *default_params
  config:
    <<: *default_config
    num_input: 400
    num_action: 6
    agent_implementation: rainbowtorch
    environment_implementation: min/breakout
    demonstration_count: 0
    total_trial_count: 1000
    model_publication_interval: 100
    model_kwargs:
      v_min: -1.0
      v_max: 1.0
    batch_size: 32
    min_replay_buffer_size: 32

benchmark_connect_four:
  <<: *default_params
  config:
    <<: *default_config
    num_input: 84
    num_action: 7
    player_count: 2
    agent_implementation: rainbowtorch
    environment_implementation: pet/connect_four_v3
    demonstration_count: 0 #100
    total_trial_count: 10
    epsilon_steps: 5000
    model_publication_interval: 100
    aggregate_by_actor: True
    model_kwargs:
      v_min: -1.0
      v_max: 1.0
    batch_size: 32
    min_replay_buffer_size: 32

simple_a2c_cartpole: &default_simple_a2c_params
  implementation: simple_a2c_training
  config: &default_simple_a2c_config
    class_name: data_pb2.SimpleA2CTrainingRunConfig
    environment:
      implementation: gym/CartPole-v0
      config:
        seed: 12
    actor:
      num_input: 4
      num_action: 2
    training:
      epoch_count: 100
      epoch_trial_count: 15
      max_parallel_trials: 8
      discount_factor: 0.95
      entropy_coef: 0.01
      value_loss_coef: 0.5
      action_loss_coef: 1.0
      learning_rate: 0.01
    actor_network:
      hidden_size: 64
    critic_network:
      hidden_size: 64


# procgen environments follow
procgen_bigfish:
  <<: *default_params
  config:
    <<: *default_config
    num_input: 7056
    num_action: 15
    agent_implementation: atari_cnn
    environment_implementation: procgen/bigfish
    demonstration_count: 100
    total_trial_count: 10000
    model_publication_interval: 1000
    model_archive_interval_multiplier: 10
    max_parallel_trials: 2
    render_width: 64
    flatten: false
    batch_size: 32
    min_replay_buffer_size: 10000
    max_replay_buffer_size: 350000
    target_net_update_schedule: 100
    epsilon_steps: 100000
    learning_rate: 1.0e-4
    lr_warmup_steps: 10000
    framestack: 4
    model_kwargs:
      target_net_soft_update: False
      screensize: 64
    replay_buffer_config:
      observation_dtype: uint8
      action_dtype: int8<|MERGE_RESOLUTION|>--- conflicted
+++ resolved
@@ -37,7 +37,6 @@
     num_input: 4
     num_action: 2
     agent_implementation: dqn
-<<<<<<< HEAD
     environment_type: gym
     environment_name: CartPole-v0
     optimizer_fn: None
@@ -59,9 +58,6 @@
     batch_size: 32
     device: "cpu"
 
-=======
-    environment_implementation: gym/CartPole-v0
->>>>>>> c4da7087
 
 cartpole_REINFORCE:
   implementation: "reinforce_training"
@@ -120,7 +116,6 @@
     <<: *default_config
     num_input: [84, 84]
     num_action: 4
-<<<<<<< HEAD
 
     environment_type: atari
     environment_name: Breakout
@@ -183,12 +178,7 @@
       steps: 20000
 
     total_trial_count: 100000
-=======
-    agent_implementation: atari_cnn
-    environment_implementation: ata/Breakout
-    demonstration_count: 0
-    total_trial_count: 10000
->>>>>>> c4da7087
+
     model_publication_interval: 1000
     model_archive_interval_multiplier: 100
     max_parallel_trials: 1
