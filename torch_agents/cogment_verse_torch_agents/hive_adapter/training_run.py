# Copyright 2021 AI Redefined Inc. <dev+cogment@ai-r.com>
#
# Licensed under the Apache License, Version 2.0 (the "License");
# you may not use this file except in compliance with the License.
# You may obtain a copy of the License at
#
#    http://www.apache.org/licenses/LICENSE-2.0
#
# Unless required by applicable law or agreed to in writing, software
# distributed under the License is distributed on an "AS IS" BASIS,
# WITHOUT WARRANTIES OR CONDITIONS OF ANY KIND, either express or implied.
# See the License for the specific language governing permissions and
# limitations under the License.

import logging
import time

import numpy as np
import torch

<<<<<<< HEAD
from data_pb2 import (
    ActorConfig,
    ActorParams,
    EnvironmentConfig,
    EnvironmentParams,
    TrialConfig,
    NDArray,
)
=======
>>>>>>> efb5a771
from cogment_verse import MlflowExperimentTracker
from cogment_verse.utils import sizeof_fmt, throttle
from cogment_verse_torch_agents.third_party.hive.utils.schedule import (
    CosineSchedule,
    LinearSchedule,
    PeriodicSchedule,
    SwitchSchedule,
)
from data_pb2 import (
    ActorParams,
    AgentConfig,
    EnvironmentConfig,
    EnvironmentParams,
    HumanConfig,
    HumanRole,
    TrialConfig,
)
from google.protobuf.json_format import MessageToDict
from prometheus_client import Gauge, Summary

# pylint: disable=protected-access

TRAINING_ADD_SAMPLE_TIME = Summary("training_add_sample_seconds", "Time spent adding samples in the replay buffer")
TRAINING_SAMPLE_BATCH_TIME = Summary(
    "training_sample_batch_seconds",
    "Time spent sampling the replay buffer to create a batch",
)
TRAINING_LEARN_TIME = Summary("training_learn_seconds", "Time spent learning")
TRAINING_REPLAY_BUFFER_SIZE = Gauge("replay_buffer_size", "Size of the replay buffer")

log = logging.getLogger(__name__)


def create_progress_logger(params_name, run_id, total_trial_count):
    @throttle(seconds=20)
    def handle_progress(_launched_trial_count, finished_trial_count):
        log.info(
            f"[{params_name}/{run_id}] {finished_trial_count} ({finished_trial_count/total_trial_count:.1%}) trials finished"
        )

    return handle_progress

def serialize_np_array(np_array):
    return NDArray(shape=np_array.shape, dtype=str(np_array.dtype), data=np_array.tobytes())

def create_training_run(agent_adapter):
    async def training_run(run_session):
        run_id = run_session.run_id

        config2 = run_session.config

        run_xp_tracker = MlflowExperimentTracker(run_session.params_name, run_id)

        try:
            # Initializing a model
            model_id = f"{run_id}_model"

            model_kwargs = MessageToDict(config2.model_kwargs, preserving_proto_field_name=True)
            model_kwargs["device"] = "cuda" if torch.cuda.is_available() else "cpu"

            model, _ = await agent_adapter.create_and_publish_initial_version(
                model_id,
<<<<<<< HEAD
                impl_name=config2.agent_implementation,
                **{
                    "obs_dim": config2.num_input,
                    "act_dim": config2.num_action,
                    "epsilon_schedule": LinearSchedule(1, config2.epsilon_min, config2.epsilon_steps),
=======
                impl_name=config.agent_implementation,
                environment_specs=config.environment.specs,
                **{
                    "epsilon_schedule": LinearSchedule(1, config.epsilon_min, config.epsilon_steps),
>>>>>>> efb5a771
                    "learn_schedule": SwitchSchedule(False, True, 1),
                    "target_net_update_schedule": PeriodicSchedule(False, True, config2.target_net_update_schedule),
                    "lr_schedule": CosineSchedule(0.0, config2.learning_rate, config2.lr_warmup_steps),
                    "max_replay_buffer_size": config2.max_replay_buffer_size,
                },
                **model_kwargs,
            )
            run_xp_tracker.log_params(
                model._params,
<<<<<<< HEAD
                player_count=config2.player_count,
                batch_size=config2.batch_size,
                model_publication_interval=config2.model_publication_interval,
                model_archive_interval_multiplier=config2.model_archive_interval_multiplier,
                environment=config2.environment_implementation,
                agent_implmentation=config2.agent_implementation,
=======
                batch_size=config.batch_size,
                model_publication_interval=config.model_publication_interval,
                model_archive_interval_multiplier=config.model_archive_interval_multiplier,
                environment=config.environment.specs.implementation,
                agent_implmentation=config.agent_implementation,
>>>>>>> efb5a771
            )

            model_publication_schedule = PeriodicSchedule(False, True, config2.model_publication_interval)
            model_archive_schedule = PeriodicSchedule(
                False,
                True,
                config2.model_archive_interval_multiplier * config2.model_publication_interval,
            )

            training_step = 0
            samples_seen = 0
            samples_generated = 0
            trials_completed = 0
            all_trials_reward = 0
            start_time = time.time()

            # Create the config for the player agents
            player_actor_configs = [
                ActorParams(
                    name=f"agent_player_{player_idx}",
                    actor_class="agent",
<<<<<<< HEAD
                    implementation=config2.agent_implementation,
                    config=ActorConfig(
                        model_id=model_id,
                        model_version=np.random.randint(-100, -1),  # TODO this actually won't work anymore
                        run_id=run_id,
                        environment_implementation=config2.environment_implementation,
                        num_input=config2.num_input,
                        num_action=config2.num_action,
                    ),
                )
                for player_idx in range(config2.player_count)
            ]
            # for self-play, randomly select one player to use latest model version
            # if there is only one player then it will always use the latest
            distinguished_actor = np.random.randint(0, config2.player_count)
            player_actor_configs[distinguished_actor].config.model_version = -1
=======
                    implementation=config.agent_implementation,
                    agent_config=AgentConfig(
                        run_id=run_id,
                        model_id=model_id,
                        model_version=np.random.randint(-100, -1),  # TODO this actually won't work anymore
                        environment_specs=config.environment.specs,
                    ),
                )
                for player_idx in range(config.environment.specs.num_players)
            ]
            # for self-play, randomly select one player to use latest model version
            # if there is only one player then it will always use the latest
            distinguished_actor = np.random.randint(0, config.environment.specs.num_players)
            player_actor_configs[distinguished_actor].agent_config.model_version = -1
>>>>>>> efb5a771

            self_play_trial_configs = [
                TrialConfig(
                    run_id=run_id,
                    environment=EnvironmentParams(
<<<<<<< HEAD
                        implementation=config2.environment_implementation,
                        config=EnvironmentConfig(
                            player_count=config2.player_count,
                            run_id=run_id,
                            render=False,
                            render_width=config2.render_width,
                            flatten=config2.flatten,
                            framestack=config2.framestack,
=======
                        specs=config.environment.specs,
                        config=EnvironmentConfig(
                            run_id=run_id,
                            render=False,
                            render_width=config.environment.config.render_width,
                            flatten=config.environment.config.flatten,
                            framestack=config.environment.config.framestack,
>>>>>>> efb5a771
                        ),
                    ),
                    actors=player_actor_configs,
                    distinguished_actor=distinguished_actor,
                )
                for _ in range(config2.total_trial_count - config2.demonstration_count)
            ]

            demonstration_trial_configs = []
            if config2.demonstration_count > 0:
                # create the config for the teacher agent
                teacher_actor_config = ActorParams(
                    name="web_actor",
                    actor_class="teacher_agent",
                    implementation="client",
                    human_config=HumanConfig(
                        run_id=run_id,
<<<<<<< HEAD
                        environment_implementation=config2.environment_implementation,
                        num_input=config2.num_input,
                        num_action=config2.num_action,
=======
                        environment_specs=config.environment.specs,
                        role=HumanRole.TEACHER,
>>>>>>> efb5a771
                    ),
                )
                demonstration_trial_configs = [
                    TrialConfig(
                        run_id=run_id,
                        environment=EnvironmentParams(
<<<<<<< HEAD
                            implementation=config2.environment_implementation,
                            config=EnvironmentConfig(
                                player_count=config2.player_count,
                                run_id=run_id,
                                render=True,
                                render_width=config2.render_width,
                                flatten=config2.flatten,
                                framestack=config2.framestack,
=======
                            specs=config.environment.specs,
                            config=EnvironmentConfig(
                                run_id=run_id,
                                render=True,
                                render_width=config.environment.config.render_width,
                                flatten=config.environment.config.flatten,
                                framestack=config.environment.config.framestack,
>>>>>>> efb5a771
                            ),
                        ),
                        actors=[*player_actor_configs, teacher_actor_config],
                        distinguished_actor=distinguished_actor,
                    )
                    for _ in range(config2.demonstration_count)
                ]

            def train_model():
                training_batch = None
                with TRAINING_SAMPLE_BATCH_TIME.time():
                    training_batch = model.sample_training_batch(config2.batch_size)

                with TRAINING_LEARN_TIME.time():
                    info = model.learn(training_batch, update_schedule=True)
                return info, training_batch

            def get_samples_seen(training_batch):
                for key in training_batch.keys():
                    num_samples_seen = training_batch[key].shape[0]
                    break
                return num_samples_seen

            async def archive_model(
                model_archive_schedule,
                model_publication_schedule,
                step_timestamp,
                step_idx,
                training_batch,
                info,
            ):

                archive = model_archive_schedule.update()
                publish = model_publication_schedule.update()
                if archive or publish:
                    version_info = await agent_adapter.publish_version(model_id, model, archived=archive)
                    version_number = version_info["version_number"]
                    version_data_size = int(version_info["data_size"])

                    # Log metrics about the published model
                    run_xp_tracker.log_metrics(
                        step_timestamp,
                        step_idx,
                        info,
                        epsilon=model._epsilon_schedule.get_value(),
                        replay_buffer_size=model.replay_buffer_size(),
                        batch_reward=training_batch["rewards"].mean(),
                        batch_done=training_batch["done"].mean(),
                        model_published_version=version_number,
                        training_step=training_step,
                        training_samples_seen=samples_seen,
                        samples_generated=samples_generated,
                        episodes_per_sec=trials_completed / (time.time() - start_time),
                    )
                    verb = "archived" if archive else "published"
                    log.info(
                        f"[{run_session.params_name}/{run_id}] {model_id}@v{version_number} {verb} after {run_session.count_steps()} steps ({sizeof_fmt(version_data_size)})"
                    )

            async def run_trials(trial_configs, max_parallel_trials):
                nonlocal samples_generated
                nonlocal training_step
                nonlocal samples_seen
                nonlocal trials_completed
                nonlocal all_trials_reward
                nonlocal start_time

                async for (
                    step_idx,
                    step_timestamp,
                    _trial_id,
                    _tick_id,
                    sample,
                ) in run_session.start_trials_and_wait_for_termination(
                    trial_configs=trial_configs,
                    max_parallel_trials=max_parallel_trials,
                    on_progress=create_progress_logger(run_session.params_name, run_id, config2.total_trial_count),
                ):
                    if sample.trial_total_reward is not None:
                        # This is a sample from a end of a trial

                        trials_completed += 1
                        all_trials_reward += sample.trial_total_reward

                        run_xp_tracker.log_metrics(
                            step_timestamp,
                            step_idx,
                            trial_total_reward=sample.trial_total_reward,
                            trials_completed=trials_completed,
                            mean_trial_reward=all_trials_reward / trials_completed,
                        )

                    samples_generated += 1

                    with TRAINING_ADD_SAMPLE_TIME.time():
                        model.consume_training_sample(sample.current_player_sample)

                    TRAINING_REPLAY_BUFFER_SIZE.set(model.replay_buffer_size())

                    if sample.current_player_sample[-1] and model.replay_buffer_size() > config2.batch_size:
                        info, training_batch = train_model()
                        samples_seen += get_samples_seen(training_batch)
                        training_step += 1
                        model.reset_replay_buffer()

                        await archive_model(
                            model_archive_schedule,
                            model_publication_schedule,
                            step_timestamp,
                            step_idx,
                            training_batch,
                            info,
                        )

                    elif (
                        model.replay_buffer_size() > config2.min_replay_buffer_size
                        and model.replay_buffer_size() > config2.batch_size
                    ):
                        info, training_batch = train_model()
                        samples_seen += get_samples_seen(training_batch)
                        training_step += 1

                        await archive_model(
                            model_archive_schedule,
                            model_publication_schedule,
                            step_timestamp,
                            step_idx,
                            training_batch,
                            info,
                        )

                log.info(
                    f"[{run_session.params_name}/{run_id}] done, {model.replay_buffer_size()} samples gathered over {run_session.count_steps()} steps"
                )

            if demonstration_trial_configs:
                await run_trials(
                    demonstration_trial_configs,
                    max_parallel_trials=config2.max_parallel_trials,
                )
            if self_play_trial_configs:
                await run_trials(self_play_trial_configs, max_parallel_trials=config2.max_parallel_trials)

            run_xp_tracker.terminate_success()

        except Exception:
            run_xp_tracker.terminate_failure()
            raise

    return training_run<|MERGE_RESOLUTION|>--- conflicted
+++ resolved
@@ -18,17 +18,6 @@
 import numpy as np
 import torch
 
-<<<<<<< HEAD
-from data_pb2 import (
-    ActorConfig,
-    ActorParams,
-    EnvironmentConfig,
-    EnvironmentParams,
-    TrialConfig,
-    NDArray,
-)
-=======
->>>>>>> efb5a771
 from cogment_verse import MlflowExperimentTracker
 from cogment_verse.utils import sizeof_fmt, throttle
 from cogment_verse_torch_agents.third_party.hive.utils.schedule import (
@@ -71,14 +60,12 @@
 
     return handle_progress
 
-def serialize_np_array(np_array):
-    return NDArray(shape=np_array.shape, dtype=str(np_array.dtype), data=np_array.tobytes())
 
 def create_training_run(agent_adapter):
     async def training_run(run_session):
         run_id = run_session.run_id
 
-        config2 = run_session.config
+        config = run_session.config
 
         run_xp_tracker = MlflowExperimentTracker(run_session.params_name, run_id)
 
@@ -86,53 +73,36 @@
             # Initializing a model
             model_id = f"{run_id}_model"
 
-            model_kwargs = MessageToDict(config2.model_kwargs, preserving_proto_field_name=True)
+            model_kwargs = MessageToDict(config.model_kwargs, preserving_proto_field_name=True)
             model_kwargs["device"] = "cuda" if torch.cuda.is_available() else "cpu"
 
             model, _ = await agent_adapter.create_and_publish_initial_version(
                 model_id,
-<<<<<<< HEAD
-                impl_name=config2.agent_implementation,
-                **{
-                    "obs_dim": config2.num_input,
-                    "act_dim": config2.num_action,
-                    "epsilon_schedule": LinearSchedule(1, config2.epsilon_min, config2.epsilon_steps),
-=======
                 impl_name=config.agent_implementation,
                 environment_specs=config.environment.specs,
                 **{
                     "epsilon_schedule": LinearSchedule(1, config.epsilon_min, config.epsilon_steps),
->>>>>>> efb5a771
                     "learn_schedule": SwitchSchedule(False, True, 1),
-                    "target_net_update_schedule": PeriodicSchedule(False, True, config2.target_net_update_schedule),
-                    "lr_schedule": CosineSchedule(0.0, config2.learning_rate, config2.lr_warmup_steps),
-                    "max_replay_buffer_size": config2.max_replay_buffer_size,
+                    "target_net_update_schedule": PeriodicSchedule(False, True, config.target_net_update_schedule),
+                    "lr_schedule": CosineSchedule(0.0, config.learning_rate, config.lr_warmup_steps),
+                    "max_replay_buffer_size": config.max_replay_buffer_size,
                 },
                 **model_kwargs,
             )
             run_xp_tracker.log_params(
                 model._params,
-<<<<<<< HEAD
-                player_count=config2.player_count,
-                batch_size=config2.batch_size,
-                model_publication_interval=config2.model_publication_interval,
-                model_archive_interval_multiplier=config2.model_archive_interval_multiplier,
-                environment=config2.environment_implementation,
-                agent_implmentation=config2.agent_implementation,
-=======
                 batch_size=config.batch_size,
                 model_publication_interval=config.model_publication_interval,
                 model_archive_interval_multiplier=config.model_archive_interval_multiplier,
                 environment=config.environment.specs.implementation,
                 agent_implmentation=config.agent_implementation,
->>>>>>> efb5a771
             )
 
-            model_publication_schedule = PeriodicSchedule(False, True, config2.model_publication_interval)
+            model_publication_schedule = PeriodicSchedule(False, True, config.model_publication_interval)
             model_archive_schedule = PeriodicSchedule(
                 False,
                 True,
-                config2.model_archive_interval_multiplier * config2.model_publication_interval,
+                config.model_archive_interval_multiplier * config.model_publication_interval,
             )
 
             training_step = 0
@@ -147,24 +117,6 @@
                 ActorParams(
                     name=f"agent_player_{player_idx}",
                     actor_class="agent",
-<<<<<<< HEAD
-                    implementation=config2.agent_implementation,
-                    config=ActorConfig(
-                        model_id=model_id,
-                        model_version=np.random.randint(-100, -1),  # TODO this actually won't work anymore
-                        run_id=run_id,
-                        environment_implementation=config2.environment_implementation,
-                        num_input=config2.num_input,
-                        num_action=config2.num_action,
-                    ),
-                )
-                for player_idx in range(config2.player_count)
-            ]
-            # for self-play, randomly select one player to use latest model version
-            # if there is only one player then it will always use the latest
-            distinguished_actor = np.random.randint(0, config2.player_count)
-            player_actor_configs[distinguished_actor].config.model_version = -1
-=======
                     implementation=config.agent_implementation,
                     agent_config=AgentConfig(
                         run_id=run_id,
@@ -179,22 +131,11 @@
             # if there is only one player then it will always use the latest
             distinguished_actor = np.random.randint(0, config.environment.specs.num_players)
             player_actor_configs[distinguished_actor].agent_config.model_version = -1
->>>>>>> efb5a771
 
             self_play_trial_configs = [
                 TrialConfig(
                     run_id=run_id,
                     environment=EnvironmentParams(
-<<<<<<< HEAD
-                        implementation=config2.environment_implementation,
-                        config=EnvironmentConfig(
-                            player_count=config2.player_count,
-                            run_id=run_id,
-                            render=False,
-                            render_width=config2.render_width,
-                            flatten=config2.flatten,
-                            framestack=config2.framestack,
-=======
                         specs=config.environment.specs,
                         config=EnvironmentConfig(
                             run_id=run_id,
@@ -202,17 +143,16 @@
                             render_width=config.environment.config.render_width,
                             flatten=config.environment.config.flatten,
                             framestack=config.environment.config.framestack,
->>>>>>> efb5a771
                         ),
                     ),
                     actors=player_actor_configs,
                     distinguished_actor=distinguished_actor,
                 )
-                for _ in range(config2.total_trial_count - config2.demonstration_count)
+                for _ in range(config.total_trial_count - config.demonstration_count)
             ]
 
             demonstration_trial_configs = []
-            if config2.demonstration_count > 0:
+            if config.demonstration_count > 0:
                 # create the config for the teacher agent
                 teacher_actor_config = ActorParams(
                     name="web_actor",
@@ -220,30 +160,14 @@
                     implementation="client",
                     human_config=HumanConfig(
                         run_id=run_id,
-<<<<<<< HEAD
-                        environment_implementation=config2.environment_implementation,
-                        num_input=config2.num_input,
-                        num_action=config2.num_action,
-=======
                         environment_specs=config.environment.specs,
                         role=HumanRole.TEACHER,
->>>>>>> efb5a771
                     ),
                 )
                 demonstration_trial_configs = [
                     TrialConfig(
                         run_id=run_id,
                         environment=EnvironmentParams(
-<<<<<<< HEAD
-                            implementation=config2.environment_implementation,
-                            config=EnvironmentConfig(
-                                player_count=config2.player_count,
-                                run_id=run_id,
-                                render=True,
-                                render_width=config2.render_width,
-                                flatten=config2.flatten,
-                                framestack=config2.framestack,
-=======
                             specs=config.environment.specs,
                             config=EnvironmentConfig(
                                 run_id=run_id,
@@ -251,19 +175,18 @@
                                 render_width=config.environment.config.render_width,
                                 flatten=config.environment.config.flatten,
                                 framestack=config.environment.config.framestack,
->>>>>>> efb5a771
                             ),
                         ),
                         actors=[*player_actor_configs, teacher_actor_config],
                         distinguished_actor=distinguished_actor,
                     )
-                    for _ in range(config2.demonstration_count)
+                    for _ in range(config.demonstration_count)
                 ]
 
             def train_model():
                 training_batch = None
                 with TRAINING_SAMPLE_BATCH_TIME.time():
-                    training_batch = model.sample_training_batch(config2.batch_size)
+                    training_batch = model.sample_training_batch(config.batch_size)
 
                 with TRAINING_LEARN_TIME.time():
                     info = model.learn(training_batch, update_schedule=True)
@@ -328,7 +251,7 @@
                 ) in run_session.start_trials_and_wait_for_termination(
                     trial_configs=trial_configs,
                     max_parallel_trials=max_parallel_trials,
-                    on_progress=create_progress_logger(run_session.params_name, run_id, config2.total_trial_count),
+                    on_progress=create_progress_logger(run_session.params_name, run_id, config.total_trial_count),
                 ):
                     if sample.trial_total_reward is not None:
                         # This is a sample from a end of a trial
@@ -351,7 +274,7 @@
 
                     TRAINING_REPLAY_BUFFER_SIZE.set(model.replay_buffer_size())
 
-                    if sample.current_player_sample[-1] and model.replay_buffer_size() > config2.batch_size:
+                    if sample.current_player_sample[-1] and model.replay_buffer_size() > config.batch_size:
                         info, training_batch = train_model()
                         samples_seen += get_samples_seen(training_batch)
                         training_step += 1
@@ -367,8 +290,8 @@
                         )
 
                     elif (
-                        model.replay_buffer_size() > config2.min_replay_buffer_size
-                        and model.replay_buffer_size() > config2.batch_size
+                        model.replay_buffer_size() > config.min_replay_buffer_size
+                        and model.replay_buffer_size() > config.batch_size
                     ):
                         info, training_batch = train_model()
                         samples_seen += get_samples_seen(training_batch)
@@ -390,10 +313,10 @@
             if demonstration_trial_configs:
                 await run_trials(
                     demonstration_trial_configs,
-                    max_parallel_trials=config2.max_parallel_trials,
+                    max_parallel_trials=config.max_parallel_trials,
                 )
             if self_play_trial_configs:
-                await run_trials(self_play_trial_configs, max_parallel_trials=config2.max_parallel_trials)
+                await run_trials(self_play_trial_configs, max_parallel_trials=config.max_parallel_trials)
 
             run_xp_tracker.terminate_success()
 
