--- conflicted
+++ resolved
@@ -93,13 +93,8 @@
                 model._params,
                 batch_size=config.batch_size,
                 model_publication_interval=config.model_publication_interval,
-<<<<<<< HEAD
                 model_archive_interval=config.model_archive_interval,
-                environment=config.environment_implementation,
-=======
-                model_archive_interval_multiplier=config.model_archive_interval_multiplier,
                 environment=config.environment.specs.implementation,
->>>>>>> f54979ac
                 agent_implmentation=config.agent_implementation,
             )
 
