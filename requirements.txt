--- conflicted
+++ resolved
@@ -34,9 +34,6 @@
 # For Mlflow
 alembic==1.9.3
 SQLAlchemy<2
-<<<<<<< HEAD
 
 # Jupyter
-ipykernel~=6.22
-=======
->>>>>>> 6ff2d17c
+ipykernel~=6.22