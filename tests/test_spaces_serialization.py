--- conflicted
+++ resolved
@@ -12,11 +12,7 @@
 # See the License for the specific language governing permissions and
 # limitations under the License.
 
-<<<<<<< HEAD
-import gymnasium as gym
-=======
 import gymnasium
->>>>>>> 8d15476f
 import numpy as np
 import pytest
 from gymnasium.spaces import Box, Dict, Discrete, MultiBinary, MultiDiscrete
@@ -25,7 +21,7 @@
 from pettingzoo.classic import connect_four_v3
 
 from cogment_verse.specs.ndarray_serialization import SerializationFormat
-from cogment_verse.specs.spaces_serialization import deserialize_space, serialize_gym_space
+from cogment_verse.specs.spaces_serialization import deserialize_space, serialize_space
 
 # pylint: disable=no-member
 
@@ -35,7 +31,7 @@
     env.reset()
 
     gym_space = env.observation_space("player_0")
-    pb_space = serialize_gym_space(gym_space, serialization_format=SerializationFormat.STRUCTURED)
+    pb_space = serialize_space(gym_space, serialization_format=SerializationFormat.STRUCTURED)
 
     assert len(pb_space.dict.spaces) == 2
     assert pb_space.dict.spaces[0].key == "action_mask"
@@ -51,15 +47,11 @@
 
 
 def test_serialize_cartpole_observation_space():
-<<<<<<< HEAD
-    env = gym.make("CartPole-v1")
-=======
     env = gymnasium.make("CartPole-v1")
->>>>>>> 8d15476f
 
     gym_space = env.observation_space
 
-    pb_space = serialize_gym_space(gym_space, serialization_format=SerializationFormat.STRUCTURED)
+    pb_space = serialize_space(gym_space, serialization_format=SerializationFormat.STRUCTURED)
 
     assert pb_space.box.high.shape == [4]
     assert pb_space.box.low.shape == [4]
@@ -79,7 +71,7 @@
     gym_env = Overcooked(base_env=env, featurize_fn=env.featurize_state_mdp)
     gym_space = gym_env.observation_space
 
-    pb_space = serialize_gym_space(gym_space, serialization_format=SerializationFormat.STRUCTURED)
+    pb_space = serialize_space(gym_space, serialization_format=SerializationFormat.STRUCTURED)
 
     assert pb_space.box.high.shape == [96]
     assert pb_space.box.low.shape == [96]
@@ -117,7 +109,7 @@
         }
     )
 
-    pb_space = serialize_gym_space(gym_space, serialization_format=SerializationFormat.STRUCTURED)
+    pb_space = serialize_space(gym_space, serialization_format=SerializationFormat.STRUCTURED)
 
     assert len(pb_space.dict.spaces) == 2
     assert pb_space.dict.spaces[0].key == "ext_controller"
