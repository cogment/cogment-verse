# Copyright 2023 AI Redefined Inc. <dev+cogment@ai-r.com>
#
# Licensed under the Apache License, Version 2.0 (the "License");
# you may not use this file except in compliance with the License.
# You may obtain a copy of the License at
#
#    http://www.apache.org/licenses/LICENSE-2.0
#
# Unless required by applicable law or agreed to in writing, software
# distributed under the License is distributed on an "AS IS" BASIS,
# WITHOUT WARRANTIES OR CONDITIONS OF ANY KIND, either express or implied.
# See the License for the specific language governing permissions and
# limitations under the License.

import logging
import os

import cogment
import gymnasium as gym
import numpy as np

<<<<<<< HEAD
from cogment_verse.constants import PLAYER_ACTOR_CLASS, TEACHER_ACTOR_CLASS, ActorSpecType
from cogment_verse.specs import EnvironmentSpecs
=======
from cogment_verse.specs import EnvironmentSessionWrapper, EnvironmentSpecs
>>>>>>> bbdac930

log = logging.getLogger(__name__)

# configure pygame to use a dummy video server to be able to render headlessly
os.environ["SDL_VIDEODRIVER"] = "dummy"

WEB_COMPONENTS = {
    "ALE/": "Atari.js",
    "CartPole": "CartPole.js",
    "LunarLander": "LunarLander.js",
    "LunarLanderContinuous": "LunarLanderContinuous.js",
    "MountainCar": "MountainCar.js",
}


class Environment:
    def __init__(self, cfg):
        self.gym_env_name = cfg.env_name

        gym_env = gym.make(self.gym_env_name)

        web_components_file = None
        matching_web_components = [
            web_component
            for (env_name_prefix, web_component) in WEB_COMPONENTS.items()
            if self.gym_env_name.startswith(env_name_prefix)
        ]
        if len(matching_web_components) > 1:
            log.warning(
                f"While configuring gym environment [{self.gym_env_name}] found more that one matching web components [{matching_web_components}], picking the first one."
            )
        if len(matching_web_components) > 0:
            web_components_file = matching_web_components[0]

        self.env_specs = EnvironmentSpecs.create_homogeneous(
            num_players=1,
            turn_based=False,
            observation_space=gym_env.observation_space,
            action_space=gym_env.action_space,
            web_components_file=web_components_file,
        )

        if self.gym_env_name.startswith("ALE"):
            # Atari environment
            self._make_gym_env = lambda render: gym.make(
                self.gym_env_name,
                render_mode="rgb_array" if render else None,
                full_action_space=True,
            )
            self._render_gym_env = lambda gym_env: gym_env.render(mode="rgb_array")
        else:
            self._make_gym_env = lambda render: gym.make(
                self.gym_env_name,
                render_mode="rgb_array" if render else None,
            )
            self._render_gym_env = lambda gym_env: gym_env.render()

    def get_web_components_dir(self):
        return os.path.join(os.path.abspath(os.path.dirname(__file__)), "web", "dist")

    def get_implementation_name(self):
        return self.gym_env_name

    def get_environment_specs(self):
        return self.env_specs

<<<<<<< HEAD
    async def impl(self, environment_session):
        actors = environment_session.get_active_actors()
        player_actors = [
            (actor_idx, actor.actor_name, actor.actor_class_name)
            for (actor_idx, actor) in enumerate(actors)
            if actor.actor_class_name == PLAYER_ACTOR_CLASS
        ]
        assert len(player_actors) == 1
        [(player_actor_idx, player_actor_name, player_actor_class)] = player_actors
        player_spec_type = ActorSpecType.from_config(player_actor_class)

        teacher_actors = [
            (actor_idx, actor.actor_name)
            for (actor_idx, actor) in enumerate(actors)
            if actor.actor_class_name == TEACHER_ACTOR_CLASS
        ]
        assert len(teacher_actors) <= 1
        has_teacher = len(teacher_actors) == 1

        if has_teacher:
            [(teacher_actor_idx, _teacher_actor_name)] = teacher_actors
=======
    async def impl(self, environment_session: EnvironmentSessionWrapper):
        # Making sure we have the right assumptions
        assert len(environment_session.player_actors) == 1
        assert len(environment_session.teacher_actors) <= 1
        [player_actor_name] = environment_session.player_actors
>>>>>>> bbdac930

        session_cfg = environment_session.config

        gym_env = self._make_gym_env(session_cfg.render)
<<<<<<< HEAD
        observation_space = self.env_specs[player_spec_type].get_observation_space(session_cfg.render_width)
        action_space = self.env_specs[player_spec_type].get_action_space()
=======
>>>>>>> bbdac930

        gym_observation, _info = gym_env.reset(seed=session_cfg.seed)

        observation_space = environment_session.get_observation_space(player_actor_name)
        observation = observation_space.create(
            value=gym_observation,
            rendered_frame=self._render_gym_env(gym_env) if session_cfg.render else None,
        )
        environment_session.start([("*", observation_space.serialize(observation))])

        async for event in environment_session.all_events():
            player_action = environment_session.get_player_actions(event)

            if player_action:
                action_value = player_action.value

                # Clipped action and send to gym environment
                if isinstance(gym_env.action_space, gym.spaces.Box):
                    action_value = np.clip(action_value, gym_env.action_space.low, gym_env.action_space.high)

                gym_observation, reward, terminated, truncated, _info = gym_env.step(action_value)

                observation = environment_session.get_observation_space(player_action.actor_name).create(
                    value=gym_observation,
                    rendered_frame=self._render_gym_env(gym_env) if session_cfg.render else None,
                    overridden_players=[player_action.actor_name] if player_action.is_overriden else [],
                )

                observations = [("*", observation_space.serialize(observation))]

                if reward is not None:
                    environment_session.add_reward(
                        value=reward,
                        confidence=1.0,
                        to=[player_action.actor_name],
                    )

                if terminated or truncated:
                    # The trial ended
                    environment_session.end(observations)
                elif event.type != cogment.EventType.ACTIVE:
                    # The trial termination has been requested
                    environment_session.end(observations)
                else:
                    # The trial is active
                    environment_session.produce_observations(observations)

        gym_env.close()<|MERGE_RESOLUTION|>--- conflicted
+++ resolved
@@ -16,15 +16,12 @@
 import os
 
 import cogment
+from cogment_verse.specs.environment_session_wrapper import EnvironmentSessionWrapper
 import gymnasium as gym
 import numpy as np
 
-<<<<<<< HEAD
 from cogment_verse.constants import PLAYER_ACTOR_CLASS, TEACHER_ACTOR_CLASS, ActorSpecType
 from cogment_verse.specs import EnvironmentSpecs
-=======
-from cogment_verse.specs import EnvironmentSessionWrapper, EnvironmentSpecs
->>>>>>> bbdac930
 
 log = logging.getLogger(__name__)
 
@@ -91,44 +88,15 @@
     def get_environment_specs(self):
         return self.env_specs
 
-<<<<<<< HEAD
-    async def impl(self, environment_session):
-        actors = environment_session.get_active_actors()
-        player_actors = [
-            (actor_idx, actor.actor_name, actor.actor_class_name)
-            for (actor_idx, actor) in enumerate(actors)
-            if actor.actor_class_name == PLAYER_ACTOR_CLASS
-        ]
-        assert len(player_actors) == 1
-        [(player_actor_idx, player_actor_name, player_actor_class)] = player_actors
-        player_spec_type = ActorSpecType.from_config(player_actor_class)
-
-        teacher_actors = [
-            (actor_idx, actor.actor_name)
-            for (actor_idx, actor) in enumerate(actors)
-            if actor.actor_class_name == TEACHER_ACTOR_CLASS
-        ]
-        assert len(teacher_actors) <= 1
-        has_teacher = len(teacher_actors) == 1
-
-        if has_teacher:
-            [(teacher_actor_idx, _teacher_actor_name)] = teacher_actors
-=======
     async def impl(self, environment_session: EnvironmentSessionWrapper):
         # Making sure we have the right assumptions
         assert len(environment_session.player_actors) == 1
         assert len(environment_session.teacher_actors) <= 1
         [player_actor_name] = environment_session.player_actors
->>>>>>> bbdac930
 
         session_cfg = environment_session.config
 
         gym_env = self._make_gym_env(session_cfg.render)
-<<<<<<< HEAD
-        observation_space = self.env_specs[player_spec_type].get_observation_space(session_cfg.render_width)
-        action_space = self.env_specs[player_spec_type].get_action_space()
-=======
->>>>>>> bbdac930
 
         gym_observation, _info = gym_env.reset(seed=session_cfg.seed)
 
