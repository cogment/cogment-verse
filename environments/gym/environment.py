--- conflicted
+++ resolved
@@ -16,16 +16,12 @@
 import os
 
 import cogment
-<<<<<<< HEAD
-from cogment_verse.specs.environment_session_wrapper import EnvironmentSessionWrapper
-import gymnasium as gym
-=======
 import gymnasium
->>>>>>> 8d15476f
 import numpy as np
 
 from cogment_verse.constants import PLAYER_ACTOR_CLASS, TEACHER_ACTOR_CLASS, ActorSpecType
 from cogment_verse.specs import EnvironmentSpecs
+from cogment_verse.specs.environment_session_wrapper import EnvironmentSessionWrapper
 
 log = logging.getLogger(__name__)
 
@@ -45,11 +41,7 @@
     def __init__(self, cfg):
         self.gym_env_name = cfg.env_name
 
-<<<<<<< HEAD
-        gym_env = gym.make(self.gym_env_name)
-=======
         gym_env = gymnasium.make(self.gym_env_name)
->>>>>>> 8d15476f
 
         web_components_file = None
         matching_web_components = [
