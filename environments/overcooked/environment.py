--- conflicted
+++ resolved
@@ -21,10 +21,6 @@
 from overcooked_ai_py.mdp.overcooked_env import DEFAULT_ENV_PARAMS, Overcooked, OvercookedEnv
 from overcooked_ai_py.mdp.overcooked_mdp import OvercookedGridworld
 
-<<<<<<< HEAD
-from cogment_verse.constants import PLAYER_ACTOR_CLASS, ActorSpecType
-=======
->>>>>>> bbdac930
 from cogment_verse.specs import EnvironmentSpecs
 
 # configure pygame to use a dummy video server to be able to render headlessly
@@ -62,22 +58,9 @@
         return self.env_specs
 
     async def impl(self, environment_session):
-<<<<<<< HEAD
-        actors = environment_session.get_active_actors()
-        player_actors = [
-            (actor_idx, actor.actor_name, actor.actor_class_name)
-            for (actor_idx, actor) in enumerate(actors)
-            if actor.actor_class_name == PLAYER_ACTOR_CLASS
-        ]
-        non_player_actors = [
-            (actor_idx, actor.actor_name, actor.actor_class_name)
-            for (actor_idx, actor) in enumerate(actors)
-            if actor.actor_class_name != PLAYER_ACTOR_CLASS
-=======
 
         non_player_actors = [
             actor for actor in environment_session.actors if actor not in environment_session.player_actors
->>>>>>> bbdac930
         ]
 
         session_cfg = environment_session.config
@@ -87,17 +70,9 @@
         gym_env = Overcooked(base_env=env, featurize_fn=env.featurize_state_mdp, baselines_reproducible=True)
         gym_observation = gym_env.reset()["both_agent_obs"]
 
-<<<<<<< HEAD
-        observation_space = self.env_specs[ActorSpecType.DEFAULT].get_observation_space(session_cfg.render_width)
-        action_space = self.env_specs[ActorSpecType.DEFAULT].get_action_space()
-
-        observations = []
-        for player_actor_idx, player_actor_name, _ in player_actors:
-=======
         observations = []
         for player_actor_idx, player_actor_name in enumerate(environment_session.player_actors):
             observation_space = environment_session.get_observation_space(player_actor_name)
->>>>>>> bbdac930
             observation = observation_space.create(
                 value=gym_observation[player_actor_idx],
                 rendered_frame=gym_env.render() if session_cfg.render else None,
@@ -105,12 +80,8 @@
             )
             observations.append((player_actor_name, observation_space.serialize(observation)))
 
-<<<<<<< HEAD
-        for _, player_actor_name, _ in non_player_actors:
-=======
         for player_actor_name in non_player_actors:
             observation_space = environment_session.get_observation_space(player_actor_name)
->>>>>>> bbdac930
             observation = observation_space.create(
                 value=gym_observation[0],  # Dummy observation for non-player actors
                 rendered_frame=gym_env.render() if session_cfg.render else None,
