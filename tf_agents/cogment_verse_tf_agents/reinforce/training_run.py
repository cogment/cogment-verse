--- conflicted
+++ resolved
@@ -78,7 +78,7 @@
                 },
                 **model_kwargs,
             )
-<<<<<<< HEAD
+
             run_xp_tracker.log_params(
                 player_count=config.player_count,
                 batch_size=batch_size,
@@ -88,10 +88,6 @@
                 agent_implmentation=config.agent_implementation,
                 **{k: v for k, v in model._params.items() if k != 'model_params'},
             )
-=======
-            run_xp_tracker.log_params(model._params, config, batch_size=batch_size)
->>>>>>> 5dd665de
-
 
             model_publication_schedule = PeriodicSchedule(False, True, config.model_publication_interval)
             model_archive_schedule = PeriodicSchedule(
