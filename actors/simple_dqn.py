--- conflicted
+++ resolved
@@ -15,10 +15,7 @@
 # pylint: disable=E0611
 
 import copy
-<<<<<<< HEAD
 import io
-=======
->>>>>>> f03b6193
 import json
 import logging
 import math
