# Copyright 2022 AI Redefined Inc. <dev+cogment@ai-r.com>
#
# Licensed under the Apache License, Version 2.0 (the "License");
# you may not use this file except in compliance with the License.
# You may obtain a copy of the License at
#
#    http://www.apache.org/licenses/LICENSE-2.0
#
# Unless required by applicable law or agreed to in writing, software
# distributed under the License is distributed on an "AS IS" BASIS,
# WITHOUT WARRANTIES OR CONDITIONS OF ANY KIND, either express or implied.
# See the License for the specific language governing permissions and
# limitations under the License.

# pylint: disable=E0611

from __future__ import annotations

import copy
import io
import json
import logging
import math
import time

import cogment
import numpy as np
import torch
from gym.spaces import Discrete, utils

from cogment_verse import Model, TorchReplayBuffer  # pylint: disable=abstract-class-instantiated
from cogment_verse.constants import HUMAN_ACTOR_IMPL, PLAYER_ACTOR_CLASS, WEB_ACTOR_NAME
from cogment_verse.specs import AgentConfig, EnvironmentConfig, EnvironmentSpecs, cog_settings

torch.multiprocessing.set_sharing_strategy("file_system")

log = logging.getLogger(__name__)


def create_linear_schedule(start, end, duration):
    slope = (end - start) / duration

    def compute_value(t):
        return max(slope * t + start, end)

    return compute_value


class SimpleDQNModel(Model):
    def __init__(
        self,
        model_id,
        environment_implementation,
        num_input,
        num_output,
        num_hidden_nodes,
        epsilon,
        dtype=torch.float,
        iteration=0,
    ):
        super().__init__(model_id, iteration)
        self._dtype = dtype
        self._environment_implementation = environment_implementation
        self._num_input = num_input
        self._num_output = num_output
        self._num_hidden_nodes = list(num_hidden_nodes)

        self.epsilon = epsilon
        self.network = torch.nn.Sequential(
            torch.nn.Linear(self._num_input, self._num_hidden_nodes[0]),
            torch.nn.ReLU(),
            *[
                layer
                for hidden_node_idx in range(len(self._num_hidden_nodes) - 1)
                for layer in [
                    torch.nn.Linear(self._num_hidden_nodes[hidden_node_idx], self._num_hidden_nodes[-1]),
                    torch.nn.ReLU(),
                ]
            ],
            torch.nn.Linear(self._num_hidden_nodes[-1], self._num_output),
        )

        # version user data
        self.num_samples_seen = 0

    def get_model_user_data(self):
        return {
            "model_id": self.model_id,
            "environment_implementation": self._environment_implementation,
            "num_input": self._num_input,
            "num_output": self._num_output,
            "num_hidden_nodes": json.dumps(self._num_hidden_nodes),
            "num_samples_seen": self.num_samples_seen,
        }

    @staticmethod
    def serialize_model(model) -> bytes:
        stream = io.BytesIO()
        torch.save(
            (
                model.network.state_dict(),
                model.epsilon,
                model.get_model_user_data(),
            ),
            stream,
        )
        return stream.getvalue()

    @classmethod
<<<<<<< HEAD
    def deserialize_model(cls, serialized_model, model_id, version_number) -> SimpleDQNModel:
=======
    def deserialize_model(cls, serialized_model) -> SimpleDQNModel:
>>>>>>> f9cfa015
        stream = io.BytesIO(serialized_model)
        (network_state_dict, epsilon, model_user_data) = torch.load(stream)

        model = cls(
<<<<<<< HEAD
            model_id=model_id,
            version_number=version_number,
=======
            model_id=model_user_data["model_id"],
>>>>>>> f9cfa015
            environment_implementation=model_user_data["environment_implementation"],
            num_input=int(model_user_data["num_input"]),
            num_output=int(model_user_data["num_output"]),
            num_hidden_nodes=json.loads(model_user_data["num_hidden_nodes"]),
            epsilon=0,
        )
        model.network.load_state_dict(network_state_dict)
        model.epsilon = epsilon
        model.num_samples_seen = int(model_user_data["num_samples_seen"])

        return model


class SimpleDQNActor:
    def __init__(self, _cfg):
        self._dtype = torch.float

    def get_actor_classes(self):
        return [PLAYER_ACTOR_CLASS]

    async def impl(self, actor_session):
        actor_session.start()

        config = actor_session.config

        rng = np.random.default_rng(config.seed if config.seed is not None else 0)

        environment_specs = EnvironmentSpecs.deserialize(config.environment_specs)
        observation_space = environment_specs.get_observation_space()
        action_space = environment_specs.get_action_space(seed=rng.integers(9999))

        assert isinstance(action_space.gym_space, Discrete)

<<<<<<< HEAD
        serialized_model = await actor_session.model_registry.retrieve_model(config.model_id, config.model_version)
        model = SimpleDQNModel.deserialize_model(serialized_model, config.model_id, config.model_version)
=======
        # Get model
        model = await SimpleDQNModel.retrieve_model(
            actor_session.model_registry, config.model_id, config.model_iteration
        )
>>>>>>> f9cfa015
        model.network.eval()

        async for event in actor_session.all_events():
            if event.observation and event.type == cogment.EventType.ACTIVE:
                observation = observation_space.deserialize(event.observation.observation)
                if observation.current_player is not None and observation.current_player != actor_session.name:
                    # Not the turn of the agent
                    actor_session.do_action(action_space.serialize(action_space.create()))
                    continue

                if (
                    config.model_iteration == -1
                    and config.model_update_frequency > 0
                    and actor_session.get_tick_id() % config.model_update_frequency == 0
                ):
<<<<<<< HEAD
                    serialized_model = await actor_session.model_registry.retrieve_model(
                        config.model_id, config.model_version
=======
                    # Get model
                    model = await SimpleDQNModel.retrieve_model(
                        actor_session.model_registry, config.model_id, config.model_iteration
>>>>>>> f9cfa015
                    )
                    model = SimpleDQNModel.deserialize_model(serialized_model, config.model_id, config.model_version)
                    model.network.eval()

                if rng.random() < model.epsilon:
                    action = action_space.sample(mask=observation.action_mask)
                else:
                    obs_tensor = torch.tensor(observation.flat_value, dtype=self._dtype)
                    action_probs = model.network(obs_tensor)
                    action_mask = observation.action_mask
                    if action_mask is not None:
                        action_mask_tensor = torch.tensor(action_mask, dtype=self._dtype)
                        large = torch.finfo(self._dtype).max
                        if torch.equal(action_mask_tensor, torch.zeros_like(action_mask_tensor)):
                            log.info("no moves are available, this shouldn't be possible")
                        action_probs = action_probs - large * (1 - action_mask_tensor)
                    discrete_action_tensor = torch.argmax(action_probs)
                    action = action_space.create(value=discrete_action_tensor.item())

                actor_session.do_action(action_space.serialize(action))


class SimpleDQNTraining:
    default_cfg = {
        "seed": 10,
        "num_trials": 5000,
        "num_parallel_trials": 10,
        "learning_rate": 0.00025,
        "buffer_size": 10000,
        "discount_factor": 0.99,
        "target_update_frequency": 500,
        "batch_size": 128,
        "epsilon_schedule_start": 1,
        "epsilon_schedule_end": 0.05,
        "epsilon_schedule_duration_ratio": 0.75,
        "learning_starts": 10000,
        "train_frequency": 10,
        "model_update_frequency": 10,
        "value_network": {"num_hidden_nodes": [128, 64]},
    }

    def __init__(self, environment_specs, cfg):
        super().__init__()
        self._device = torch.device("cuda" if torch.cuda.is_available() else "cpu")
        self._dtype = torch.float
        self._environment_specs = environment_specs
        self._cfg = cfg

    async def sample_producer_impl(self, sample_producer_session):
        player_actor_params = sample_producer_session.trial_info.parameters.actors[0]

        player_actor_name = player_actor_params.name
        player_environment_specs = EnvironmentSpecs.deserialize(player_actor_params.config.environment_specs)
        player_observation_space = player_environment_specs.get_observation_space()
        player_action_space = player_environment_specs.get_action_space()

        observation = None
        action = None
        reward = None
        total_reward = 0
        async for sample in sample_producer_session.all_trial_samples():
            actor_sample = sample.actors_data[player_actor_name]
            if actor_sample.observation is None:
                # This can happen when there is several "end-of-trial" samples
                continue

            next_observation = torch.tensor(
                player_observation_space.deserialize(actor_sample.observation).flat_value, dtype=self._dtype
            )

            if observation is not None:
                # It's not the first sample, let's check if it is the last
                done = sample.trial_state == cogment.TrialState.ENDED
                sample_producer_session.produce_sample(
                    (
                        observation,
                        next_observation,
                        action,
                        reward,
                        torch.ones(1, dtype=torch.int8) if done else torch.zeros(1, dtype=torch.int8),
                        total_reward,
                    )
                )
                if done:
                    break

            observation = next_observation
            action_value = player_action_space.deserialize(actor_sample.action).value
            action = torch.tensor(action_value, dtype=torch.int64)
            reward = torch.tensor(actor_sample.reward if actor_sample.reward is not None else 0, dtype=self._dtype)
            total_reward += reward.item()

    async def impl(self, run_session):
        # Initializing a model
        model_id = f"{run_session.run_id}_model"

        assert self._environment_specs.num_players == 1
        action_space = self._environment_specs.get_action_space()
        observation_space = self._environment_specs.get_observation_space()
        assert isinstance(action_space.gym_space, Discrete)

        epsilon_schedule = create_linear_schedule(
            self._cfg.epsilon_schedule_start,
            self._cfg.epsilon_schedule_end,
            self._cfg.epsilon_schedule_duration_ratio * self._cfg.num_trials,
        )

        model = SimpleDQNModel(
            model_id,
            environment_implementation=self._environment_specs.implementation,
            num_input=utils.flatdim(observation_space.gym_space),
            num_output=utils.flatdim(action_space.gym_space),
            num_hidden_nodes=self._cfg.value_network.num_hidden_nodes,
            epsilon=epsilon_schedule(0),
            dtype=self._dtype,
        )

        serialized_model = SimpleDQNModel.serialize_model(model)
        iteration_info = await run_session.model_registry.publish_model(
            name=model_id,
            model=serialized_model,
        )

        run_session.log_params(
            self._cfg,
            model_id=model_id,
            environment_implementation=self._environment_specs.implementation,
        )

        # Configure the optimizer
        optimizer = torch.optim.Adam(
            model.network.parameters(),
            lr=self._cfg.learning_rate,
        )

        # Initialize the target model
        target_network = copy.deepcopy(model.network)

        replay_buffer = TorchReplayBuffer(
            capacity=self._cfg.buffer_size,
            observation_shape=(utils.flatdim(observation_space.gym_space),),
            observation_dtype=self._dtype,
            action_shape=(1,),
            action_dtype=torch.int64,
            reward_dtype=self._dtype,
            seed=self._cfg.seed,
        )

        start_time = time.time()
        total_reward_cum = 0

        for (step_idx, _trial_id, trial_idx, sample,) in run_session.start_and_await_trials(
            trials_id_and_params=[
                (
                    f"{run_session.run_id}_{trial_idx}",
                    cogment.TrialParameters(
                        cog_settings,
                        environment_name="env",
                        environment_implementation=self._environment_specs.implementation,
                        environment_config=EnvironmentConfig(
                            run_id=run_session.run_id,
                            render=False,
                            seed=self._cfg.seed + trial_idx,
                        ),
                        actors=[
                            cogment.ActorParameters(
                                cog_settings,
                                name="player",
                                class_name=PLAYER_ACTOR_CLASS,
                                implementation="actors.simple_dqn.SimpleDQNActor",
                                config=AgentConfig(
                                    run_id=run_session.run_id,
                                    seed=self._cfg.seed + trial_idx,
                                    model_id=model_id,
                                    model_iteration=-1,
                                    model_update_frequency=self._cfg.model_update_frequency,
                                    environment_specs=self._environment_specs.serialize(),
                                ),
                            )
                        ],
                    ),
                )
                for trial_idx in range(self._cfg.num_trials)
            ],
            sample_producer_impl=self.sample_producer_impl,
            num_parallel_trials=self._cfg.num_parallel_trials,
        ):
            (observation, next_observation, action, reward, done, total_reward) = sample
            replay_buffer.add(
                observation=observation, next_observation=next_observation, action=action, reward=reward, done=done
            )

            trial_done = done.item() == 1

            if trial_done:
                run_session.log_metrics(trial_idx=trial_idx, total_reward=total_reward)
                total_reward_cum += total_reward
                if (trial_idx + 1) % 100 == 0:
                    total_reward_avg = total_reward_cum / 100
                    run_session.log_metrics(total_reward_avg=total_reward_avg)
                    total_reward_cum = 0
                    log.info(
                        f"[SimpleDQN/{run_session.run_id}] trial #{trial_idx + 1}/{self._cfg.num_trials} done (average total reward = {total_reward_avg})."
                    )

            if (
                step_idx > self._cfg.learning_starts
                and replay_buffer.size() > self._cfg.batch_size
                and step_idx % self._cfg.train_frequency == 0
            ):
                data = replay_buffer.sample(self._cfg.batch_size)

                with torch.no_grad():
                    target_values, _ = target_network(data.next_observation).max(dim=1)
                    td_target = data.reward.flatten() + self._cfg.discount_factor * target_values * (
                        1 - data.done.flatten()
                    )

                action_values = model.network(data.observation).gather(1, data.action).squeeze()
                loss = torch.nn.functional.mse_loss(td_target, action_values)

                # optimize the model
                optimizer.zero_grad()
                loss.backward()
                optimizer.step()

                # Update the epsilon
                model.epsilon = epsilon_schedule(trial_idx)

                # Update the version info
                model.num_samples_seen += data.size()

                if step_idx % self._cfg.target_update_frequency == 0:
                    target_network.load_state_dict(model.network.state_dict())

                serialized_model = SimpleDQNModel.serialize_model(model)
                iteration_info = await run_session.model_registry.publish_model(
                    name=model_id,
                    model=serialized_model,
                )

                if step_idx % 100 == 0:
                    end_time = time.time()
                    steps_per_seconds = 100 / (end_time - start_time)
                    start_time = end_time
                    run_session.log_metrics(
<<<<<<< HEAD
                        model_version_number=iteration_info.iteration,
=======
                        model_iteration=iteration_info.iteration,
>>>>>>> f9cfa015
                        loss=loss.item(),
                        q_values=action_values.mean().item(),
                        batch_avg_reward=data.reward.mean().item(),
                        epsilon=model.epsilon,
                        steps_per_seconds=steps_per_seconds,
                    )

        serialized_model = SimpleDQNModel.serialize_model(model)
        iteration_info = await run_session.model_registry.store_model(
            name=model_id,
            model=serialized_model,
        )


class SimpleDQNSelfPlayTraining:
    default_cfg = {
        "seed": 10,
        "num_epochs": 50,
        "epoch_num_training_trials": 100,
        "hill_training_trials_ratio": 0,
        "epoch_num_validation_trials": 10,
        "num_parallel_trials": 10,
        "learning_rate": 0.00025,
        "buffer_size": 10000,
        "discount_factor": 0.99,
        "target_update_frequency": 500,
        "batch_size": 128,
        "epsilon_schedule_start": 1,
        "epsilon_schedule_end": 0.05,
        "epsilon_schedule_duration_ratio": 0.75,
        "learning_starts": 10000,
        "train_frequency": 10,
        "model_update_frequency": 10,
        "value_network": {"num_hidden_nodes": [128, 64]},
    }

    def __init__(self, environment_specs, cfg):
        super().__init__()
        self._device = torch.device("cuda" if torch.cuda.is_available() else "cpu")
        self._dtype = torch.float
        self._environment_specs = environment_specs
        self._cfg = cfg
        self._rng = np.random.default_rng(self._cfg.seed)

    async def sample_producer_impl(self, sample_producer_session):
        players_params = {
            actor_params.name: {
                "params": actor_params,
                "observation_space": EnvironmentSpecs.deserialize(
                    actor_params.config.environment_specs
                ).get_observation_space(),
                "action_space": EnvironmentSpecs.deserialize(actor_params.config.environment_specs).get_action_space(),
            }
            for actor_params in sample_producer_session.trial_info.parameters.actors
            if actor_params.class_name == PLAYER_ACTOR_CLASS
        }

        players_partial_sample = {
            player_params["params"].name: {"observation": None, "action": None, "reward": None, "total_reward": 0}
            for player_params in players_params.values()
        }

        # Let's start with any player actor
        current_player_actor = next(iter(players_params.keys()))
        async for sample in sample_producer_session.all_trial_samples():
            previous_player_actor_sample = sample.actors_data[current_player_actor]
            if previous_player_actor_sample.observation is None:
                # This can happen when there is several "end-of-trial" samples
                continue

            current_player_actor = previous_player_actor_sample.observation.current_player
            current_player_params = players_params[current_player_actor]
            current_player_partial_sample = players_partial_sample[current_player_actor]

            current_player_sample = sample.actors_data[current_player_actor]

            next_observation = torch.tensor(
                current_player_params["observation_space"].deserialize(current_player_sample.observation).flat_value,
                dtype=self._dtype,
            )

            if current_player_partial_sample["observation"] is not None:
                # It's not the first sample, let's check if it is the last
                done = sample.trial_state == cogment.TrialState.ENDED
                sample_producer_session.produce_sample(
                    (
                        current_player_actor,
                        current_player_partial_sample["observation"],
                        next_observation,
                        current_player_partial_sample["action"],
                        current_player_partial_sample["reward"],
                        torch.ones(1, dtype=torch.int8) if done else torch.zeros(1, dtype=torch.int8),
                        {
                            actor_name: partial_sample["total_reward"]
                            for actor_name, partial_sample in players_partial_sample.items()
                        },
                    )
                )
                if done:
                    break

            current_player_partial_sample["observation"] = next_observation
            action_value = current_player_params["action_space"].deserialize(current_player_sample.action).value
            current_player_partial_sample["action"] = torch.tensor(
                action_value,
                dtype=torch.int64,
            )
            for player_actor in players_params.keys():
                player_partial_sample = players_partial_sample[player_actor]
                player_partial_sample["reward"] = torch.tensor(
                    sample.actors_data[player_actor].reward
                    if sample.actors_data[player_actor].reward is not None
                    else 0,
                    dtype=self._dtype,
                )
                player_partial_sample["total_reward"] += player_partial_sample["reward"].item()

    async def impl(self, run_session):
        # Initializing a model
        model_id = f"{run_session.run_id}_model"

        assert self._environment_specs.num_players == 2
        action_space = self._environment_specs.get_action_space()
        observation_space = self._environment_specs.get_observation_space()
        assert isinstance(action_space.gym_space, Discrete)

        epsilon_schedule = create_linear_schedule(
            self._cfg.epsilon_schedule_start,
            self._cfg.epsilon_schedule_end,
            self._cfg.epsilon_schedule_duration_ratio * self._cfg.num_epochs * self._cfg.epoch_num_training_trials,
        )

        model = SimpleDQNModel(
            model_id,
            environment_implementation=self._environment_specs.implementation,
            num_input=utils.flatdim(observation_space.gym_space),
            num_output=utils.flatdim(action_space.gym_space),
            num_hidden_nodes=self._cfg.value_network.num_hidden_nodes,
            epsilon=epsilon_schedule(0),
            dtype=self._dtype,
        )

        serialized_model = SimpleDQNModel.serialize_model(model)
        iteration_info = await run_session.model_registry.publish_model(
            name=model_id,
            model=serialized_model,
        )

        run_session.log_params(
            self._cfg,
            model_id=model_id,
            environment_implementation=self._environment_specs.implementation,
        )

        # Configure the optimizer
        optimizer = torch.optim.Adam(
            model.network.parameters(),
            lr=self._cfg.learning_rate,
        )

        # Initialize the target model
        target_network = copy.deepcopy(model.network)

        replay_buffer = TorchReplayBuffer(
            capacity=self._cfg.buffer_size,
            observation_shape=(utils.flatdim(observation_space.gym_space),),
            observation_dtype=self._dtype,
            action_shape=(1,),
            action_dtype=torch.int64,
            reward_dtype=self._dtype,
            seed=self._rng.integers(9999),
        )

        def create_actor_params(name, iteration=-1, human=False):
            if human:
                return cogment.ActorParameters(
                    cog_settings,
                    name=WEB_ACTOR_NAME,
                    class_name=PLAYER_ACTOR_CLASS,
                    implementation=HUMAN_ACTOR_IMPL,
                    config=AgentConfig(
                        run_id=run_session.run_id,
                        environment_specs=self._environment_specs.serialize(),
                    ),
                )
            return cogment.ActorParameters(
                cog_settings,
                name=name,
                class_name=PLAYER_ACTOR_CLASS,
                implementation="actors.simple_dqn.SimpleDQNActor"
                if iteration is not None
                else "actors.random_actor.RandomActor",
                config=AgentConfig(
                    run_id=run_session.run_id,
                    seed=self._rng.integers(9999),
                    model_id=model_id,
                    model_iteration=iteration,
                    model_update_frequency=self._cfg.model_update_frequency,
                    environment_specs=self._environment_specs.serialize(),
                ),
            )

        def create_trials_params(p1_params, p2_params):
            return cogment.TrialParameters(
                cog_settings,
                environment_name="env",
                environment_implementation=self._environment_specs.implementation,
                environment_config=EnvironmentConfig(
                    run_id=run_session.run_id,
                    render=HUMAN_ACTOR_IMPL in (p1_params.implementation, p2_params.implementation),
                    seed=self._rng.integers(9999),
                ),
                actors=[p1_params, p2_params],
            )

        hill_training_trial_period = (
            math.floor(1 / self._cfg.hill_training_trials_ratio) if self._cfg.hill_training_trials_ratio > 0 else 0
        )

        previous_epoch_iteration = None
        for epoch_idx in range(self._cfg.num_epochs):
            start_time = time.time()

            # Self training trials
            for (step_idx, _trial_id, trial_idx, sample,) in run_session.start_and_await_trials(
                trials_id_and_params=[
                    (
                        f"{run_session.run_id}_{epoch_idx}_t_{trial_idx}",
                        create_trials_params(
                            p1_params=create_actor_params(
                                "player_1",
                                human=(
                                    hill_training_trial_period > 0
                                    and trial_idx % (hill_training_trial_period * 2) == 0
                                    and trial_idx % hill_training_trial_period == 0
                                ),
                            ),
                            p2_params=create_actor_params(
                                "player_2",
                                human=(
                                    hill_training_trial_period > 0
                                    and trial_idx % (hill_training_trial_period * 2) != 0
                                    and trial_idx % hill_training_trial_period == 0
                                ),
                            ),
                        ),
                    )
                    for trial_idx in range(self._cfg.epoch_num_training_trials)
                ],
                sample_producer_impl=self.sample_producer_impl,
                num_parallel_trials=self._cfg.num_parallel_trials,
            ):
                (_actor_name, observation, next_observation, action, reward, done, total_rewards) = sample
                replay_buffer.add(
                    observation=observation, next_observation=next_observation, action=action, reward=reward, done=done
                )

                trial_done = done.item() == 1

                if trial_done:
                    run_session.log_metrics(training_total_reward=sum(total_rewards.values()))

                if (
                    step_idx > self._cfg.learning_starts
                    and replay_buffer.size() > self._cfg.batch_size
                    and step_idx % self._cfg.train_frequency == 0
                ):
                    data = replay_buffer.sample(self._cfg.batch_size)

                    with torch.no_grad():
                        target_values, _ = target_network(data.next_observation).max(dim=1)
                        td_target = data.reward.flatten() + self._cfg.discount_factor * target_values * (
                            1 - data.done.flatten()
                        )

                    action_values = model.network(data.observation).gather(1, data.action).squeeze()
                    loss = torch.nn.functional.mse_loss(td_target, action_values)

                    # optimize the model
                    optimizer.zero_grad()
                    loss.backward()
                    optimizer.step()

                    # Update the epsilon
                    model.epsilon = epsilon_schedule(epoch_idx * self._cfg.epoch_num_training_trials + trial_idx)

                    # Update the version info
                    model.num_samples_seen += data.size()

                    if step_idx % self._cfg.target_update_frequency == 0:
                        target_network.load_state_dict(model.network.state_dict())

                    serialized_model = SimpleDQNModel.serialize_model(model)
                    iteration_info = await run_session.model_registry.publish_model(
                        name=model_id,
                        model=serialized_model,
                    )

                    if step_idx % 100 == 0:
                        end_time = time.time()
                        steps_per_seconds = 100 / (end_time - start_time)
                        start_time = end_time
                        run_session.log_metrics(
<<<<<<< HEAD
                            model_version_number=iteration_info.iteration,
=======
                            model_iteration=iteration_info.iteration,
>>>>>>> f9cfa015
                            loss=loss.item(),
                            q_values=action_values.mean().item(),
                            epsilon=model.epsilon,
                            steps_per_seconds=steps_per_seconds,
                        )

            serialized_model = SimpleDQNModel.serialize_model(model)
            iteration_info = await run_session.model_registry.store_model(
                name=model_id,
                model=serialized_model,
            )

            # Validation trials
            cum_total_reward = 0
            num_ties = 0
            for (step_idx, _trial_id, trial_idx, sample,) in run_session.start_and_await_trials(
                trials_id_and_params=[
                    (
                        f"{run_session.run_id}_{epoch_idx}_v_{trial_idx}",
                        create_trials_params(
                            p1_params=create_actor_params("reference", previous_epoch_iteration)
                            if trial_idx % 2 == 0
                            else create_actor_params("validated", iteration_info.iteration),
<<<<<<< HEAD
                            p2_params=create_actor_params("reference", previous_epoch_version_number)
=======
                            p2_params=create_actor_params("reference", previous_epoch_iteration)
>>>>>>> f9cfa015
                            if trial_idx % 2 == 1
                            else create_actor_params("validated", iteration_info.iteration),
                        ),
                    )
                    for trial_idx in range(self._cfg.epoch_num_validation_trials)
                ],
                sample_producer_impl=self.sample_producer_impl,
                num_parallel_trials=self._cfg.num_parallel_trials,
            ):
                (_actor_name, _observation, _next_observation, _action, _reward, done, total_rewards) = sample

                trial_done = done.item() == 1

                if trial_done:
                    cum_total_reward += total_rewards["validated"]
                    if total_rewards["validated"] == 0:
                        num_ties += 1

            avg_total_reward = cum_total_reward / self._cfg.epoch_num_validation_trials
            ties_ratio = num_ties / self._cfg.epoch_num_validation_trials
<<<<<<< HEAD
            validation_version_number = iteration_info.iteration
=======
            validation_iteration = iteration_info.iteration
>>>>>>> f9cfa015
            run_session.log_metrics(
                validation_avg_total_reward=avg_total_reward,
                validation_ties_ratio=ties_ratio,
                validation_iteration=validation_iteration,
            )
            if previous_epoch_iteration is not None:
                run_session.log_metrics(
                    reference_iteration=previous_epoch_iteration,
                )
            log.info(
                f"[SimpleDQN/{run_session.run_id}] epoch #{epoch_idx + 1}/{self._cfg.num_epochs} done - "
                + f"[{model.model_id}@v{validation_iteration}] avg total reward = {avg_total_reward}, ties ratio = {ties_ratio}"
            )
            previous_epoch_iteration = validation_iteration<|MERGE_RESOLUTION|>--- conflicted
+++ resolved
@@ -107,21 +107,12 @@
         return stream.getvalue()
 
     @classmethod
-<<<<<<< HEAD
-    def deserialize_model(cls, serialized_model, model_id, version_number) -> SimpleDQNModel:
-=======
     def deserialize_model(cls, serialized_model) -> SimpleDQNModel:
->>>>>>> f9cfa015
         stream = io.BytesIO(serialized_model)
         (network_state_dict, epsilon, model_user_data) = torch.load(stream)
 
         model = cls(
-<<<<<<< HEAD
-            model_id=model_id,
-            version_number=version_number,
-=======
             model_id=model_user_data["model_id"],
->>>>>>> f9cfa015
             environment_implementation=model_user_data["environment_implementation"],
             num_input=int(model_user_data["num_input"]),
             num_output=int(model_user_data["num_output"]),
@@ -155,15 +146,10 @@
 
         assert isinstance(action_space.gym_space, Discrete)
 
-<<<<<<< HEAD
-        serialized_model = await actor_session.model_registry.retrieve_model(config.model_id, config.model_version)
-        model = SimpleDQNModel.deserialize_model(serialized_model, config.model_id, config.model_version)
-=======
         # Get model
         model = await SimpleDQNModel.retrieve_model(
             actor_session.model_registry, config.model_id, config.model_iteration
         )
->>>>>>> f9cfa015
         model.network.eval()
 
         async for event in actor_session.all_events():
@@ -179,14 +165,9 @@
                     and config.model_update_frequency > 0
                     and actor_session.get_tick_id() % config.model_update_frequency == 0
                 ):
-<<<<<<< HEAD
-                    serialized_model = await actor_session.model_registry.retrieve_model(
-                        config.model_id, config.model_version
-=======
                     # Get model
                     model = await SimpleDQNModel.retrieve_model(
                         actor_session.model_registry, config.model_id, config.model_iteration
->>>>>>> f9cfa015
                     )
                     model = SimpleDQNModel.deserialize_model(serialized_model, config.model_id, config.model_version)
                     model.network.eval()
@@ -433,11 +414,7 @@
                     steps_per_seconds = 100 / (end_time - start_time)
                     start_time = end_time
                     run_session.log_metrics(
-<<<<<<< HEAD
-                        model_version_number=iteration_info.iteration,
-=======
                         model_iteration=iteration_info.iteration,
->>>>>>> f9cfa015
                         loss=loss.item(),
                         q_values=action_values.mean().item(),
                         batch_avg_reward=data.reward.mean().item(),
@@ -741,11 +718,7 @@
                         steps_per_seconds = 100 / (end_time - start_time)
                         start_time = end_time
                         run_session.log_metrics(
-<<<<<<< HEAD
-                            model_version_number=iteration_info.iteration,
-=======
                             model_iteration=iteration_info.iteration,
->>>>>>> f9cfa015
                             loss=loss.item(),
                             q_values=action_values.mean().item(),
                             epsilon=model.epsilon,
@@ -769,11 +742,7 @@
                             p1_params=create_actor_params("reference", previous_epoch_iteration)
                             if trial_idx % 2 == 0
                             else create_actor_params("validated", iteration_info.iteration),
-<<<<<<< HEAD
-                            p2_params=create_actor_params("reference", previous_epoch_version_number)
-=======
                             p2_params=create_actor_params("reference", previous_epoch_iteration)
->>>>>>> f9cfa015
                             if trial_idx % 2 == 1
                             else create_actor_params("validated", iteration_info.iteration),
                         ),
@@ -794,11 +763,7 @@
 
             avg_total_reward = cum_total_reward / self._cfg.epoch_num_validation_trials
             ties_ratio = num_ties / self._cfg.epoch_num_validation_trials
-<<<<<<< HEAD
-            validation_version_number = iteration_info.iteration
-=======
             validation_iteration = iteration_info.iteration
->>>>>>> f9cfa015
             run_session.log_metrics(
                 validation_avg_total_reward=avg_total_reward,
                 validation_ties_ratio=ties_ratio,
