# Copyright 2022 AI Redefined Inc. <dev+cogment@ai-r.com>
#
# Licensed under the Apache License, Version 2.0 (the "License");
# you may not use this file except in compliance with the License.
# You may obtain a copy of the License at
#
#    http://www.apache.org/licenses/LICENSE-2.0
#
# Unless required by applicable law or agreed to in writing, software
# distributed under the License is distributed on an "AS IS" BASIS,
# WITHOUT WARRANTIES OR CONDITIONS OF ANY KIND, either express or implied.
# See the License for the specific language governing permissions and
# limitations under the License.

# pylint: disable=invalid-name

from __future__ import annotations

import copy
import io
import logging
import time

import cogment
import numpy as np
import torch
import torch.nn.functional as F
from gym.spaces import Box, utils
from torch import nn

from cogment_verse import Model, TorchReplayBuffer
from cogment_verse.specs import PLAYER_ACTOR_CLASS, AgentConfig, EnvironmentConfig, EnvironmentSpecs, cog_settings

torch.multiprocessing.set_sharing_strategy("file_system")

log = logging.getLogger(__name__)


class Actor(nn.Module):
    def __init__(self, state_dim, action_dim, max_action):
        super().__init__()

        self.l1 = nn.Linear(state_dim, 256)
        self.l2 = nn.Linear(256, 256)
        self.l3 = nn.Linear(256, action_dim)

        self.max_action = max_action

    def forward(self, state):
        a = F.relu(self.l1(state))
        a = F.relu(self.l2(a))
        return self.max_action * torch.tanh(self.l3(a))


class Critic(nn.Module):
    def __init__(self, state_dim, action_dim):
        super().__init__()

        # Q1 architecture
        self.l1 = nn.Linear(state_dim + action_dim, 256)
        self.l2 = nn.Linear(256, 256)
        self.l3 = nn.Linear(256, 1)

        # Q2 architecture
        self.l4 = nn.Linear(state_dim + action_dim, 256)
        self.l5 = nn.Linear(256, 256)
        self.l6 = nn.Linear(256, 1)

    def forward(self, state, action):
        sa = torch.cat([state, action], 1)

        q1 = F.relu(self.l1(sa))
        q1 = F.relu(self.l2(q1))
        q1 = self.l3(q1)

        q2 = F.relu(self.l4(sa))
        q2 = F.relu(self.l5(q2))
        q2 = self.l6(q2)
        return q1, q2

    def Q1(self, state, action):
        sa = torch.cat([state, action], 1)

        q1 = F.relu(self.l1(sa))
        q1 = F.relu(self.l2(q1))
        q1 = self.l3(q1)
        return q1


class TD3Model(Model):
    def __init__(
        self,
        model_id,
        environment_implementation,
        num_input,
        num_output,
        max_action,
        time_steps,
        expl_noise,
        random_steps,
        dtype=torch.float,
        iteration=0,
    ):
        super().__init__(model_id, iteration)
        self._dtype = dtype
        self._environment_implementation = environment_implementation
        self._num_input = num_input
        self._num_output = num_output
        self.max_action = max_action
        self.time_steps = time_steps
        self.expl_noise = expl_noise
        self.random_steps = random_steps

        self.actor = Actor(state_dim=num_input, action_dim=num_output, max_action=max_action)
        self.actor_target = copy.deepcopy(self.actor)

        self.critic = Critic(state_dim=num_input, action_dim=num_output)
        self.critic_target = copy.deepcopy(self.critic)

        # version user data
        self.epoch_idx = 0
        self.total_samples = 0

    def eval(self) -> None:
        self.actor.eval()
        self.actor_target.eval()
        self.critic.eval()
        self.critic_target.eval()

    def get_model_user_data(self):
        return {
            "model_id": self.model_id,
            "environment_implementation": self._environment_implementation,
            "num_input": self._num_input,
            "num_output": self._num_output,
            "max_action": self.max_action,
            "expl_noise": self.expl_noise,
            "random_steps": self.random_steps,
            "epoch_idx": self.epoch_idx,
            "total_samples": self.total_samples,
        }

    @staticmethod
    def serialize_model(model) -> bytes:
        stream = io.BytesIO()
        torch.save(
            (
                model.actor.state_dict(),
                model.actor_target.state_dict(),
                model.critic.state_dict(),
                model.critic_target.state_dict(),
                model.time_steps,
                model.get_model_user_data(),
            ),
            stream,
        )
        return stream.getvalue()

    @classmethod
<<<<<<< HEAD
    def deserialize_model(cls, serialized_model, model_id, version_number) -> TD3Model:
=======
    def deserialize_model(cls, serialized_model) -> TD3Model:
>>>>>>> f9cfa015
        stream = io.BytesIO(serialized_model)
        (
            actor_state_dict,
            actor_target_state_dict,
            critic_state_dict,
            critic_target_state_dict,
            time_steps,
            model_user_data,
        ) = torch.load(stream)

        model = cls(
<<<<<<< HEAD
            model_id=model_id,
            version_number=version_number,
=======
            model_id=model_user_data["model_id"],
>>>>>>> f9cfa015
            environment_implementation=model_user_data["environment_implementation"],
            num_input=int(model_user_data["num_input"]),
            num_output=int(model_user_data["num_output"]),
            max_action=float(model_user_data["max_action"]),
            expl_noise=float(model_user_data["expl_noise"]),
            random_steps=int(model_user_data["random_steps"]),
            time_steps=0,
        )
        model.actor.load_state_dict(actor_state_dict)
        model.actor_target.load_state_dict(actor_target_state_dict)
        model.critic.load_state_dict(critic_state_dict)
        model.critic_target.load_state_dict(critic_target_state_dict)
        model.time_steps = time_steps
        model.epoch_idx = model_user_data["epoch_idx"]
        model.total_samples = model_user_data["total_samples"]

        return model


class TD3Actor:
    def __init__(self, _cfg):
        self._dtype = torch.float

    def get_actor_classes(self):
        return [PLAYER_ACTOR_CLASS]

    async def impl(self, actor_session):
        actor_session.start()

        config = actor_session.config

        environment_specs = EnvironmentSpecs.deserialize(config.environment_specs)
        observation_space = environment_specs.get_observation_space()
        action_space = environment_specs.get_action_space(seed=config.seed)

        assert isinstance(action_space.gym_space, Box)

<<<<<<< HEAD
        serialized_model = await actor_session.model_registry.retrieve_model(config.model_id, config.model_version)
        model = TD3Model.deserialize_model(serialized_model, config.model_id, config.model_version)
=======
        # Get model
        model = await TD3Model.retrieve_model(actor_session.model_registry, config.model_id, config.model_iteration)
        model.eval()
>>>>>>> f9cfa015

        async for event in actor_session.all_events():
            if event.observation and event.type == cogment.EventType.ACTIVE:
                observation = observation_space.deserialize(event.observation.observation)

                if model.time_steps < model.random_steps:
                    action = action_space.sample()
                else:
                    observation = torch.tensor(observation.value, dtype=self._dtype)
                    action = model.actor(observation)
                    action = action.cpu().detach().numpy()
                    # adding exploration noise
                    action = action + np.random.normal(0, model.max_action * model.expl_noise, size=2)

                    action = action_space.create(value=action)

                actor_session.do_action(action_space.serialize(action))


class TD3Training:
    default_cfg = {
        "seed": 10,
        "num_trials": 10000,
        "num_parallel_trials": 1,
        "discount": 0.99,
        "tau": 0.005,
        "policy_noise": 0.2,
        "noise_clip": 0.5,
        "policy_freq": 2,
        "expl_noise": 0.1,
        "random_steps": 25000,
    }

    def __init__(self, environment_specs, cfg):
        super().__init__()
        self._device = torch.device("cuda" if torch.cuda.is_available() else "cpu")
        self._dtype = torch.float
        self._environment_specs = environment_specs
        self._cfg = cfg

    async def sample_producer_impl(self, sample_producer_session):
        player_actor_params = sample_producer_session.trial_info.parameters.actors[0]

        player_actor_name = player_actor_params.name
        player_environment_specs = EnvironmentSpecs.deserialize(player_actor_params.config.environment_specs)
        player_observation_space = player_environment_specs.get_observation_space()
        player_action_space = player_environment_specs.get_action_space()

        observation = None
        action = None
        reward = None

        total_reward = 0
        async for sample in sample_producer_session.all_trial_samples():
            actor_sample = sample.actors_data[player_actor_name]
            if actor_sample.observation is None:
                # This can happen when there is several "end-of-trial" samples
                continue

            next_observation = torch.tensor(
                player_observation_space.deserialize(actor_sample.observation).flat_value, dtype=self._dtype
            )

            if observation is not None:
                # It's not the first sample, let's check if it is the last
                done = sample.trial_state == cogment.TrialState.ENDED
                sample_producer_session.produce_sample(
                    (
                        observation,
                        next_observation,
                        action,
                        reward,
                        torch.ones(1, dtype=torch.int8) if done else torch.zeros(1, dtype=torch.int8),
                        total_reward,
                    )
                )
                if done:
                    break

            observation = next_observation
            action = torch.tensor(player_action_space.deserialize(actor_sample.action).value, dtype=self._dtype)
            reward = torch.tensor(actor_sample.reward if actor_sample.reward is not None else 0, dtype=self._dtype)
            total_reward += reward.item()

    async def impl(self, run_session):
        # Initializing a model
        model_id = f"{run_session.run_id}_model"

        assert self._environment_specs.num_players == 1
        assert isinstance(self._environment_specs.get_action_space().gym_space, Box)

        model = TD3Model(
            model_id,
            environment_implementation=self._environment_specs.implementation,
            num_input=utils.flatdim(self._environment_specs.get_observation_space().gym_space),
            num_output=utils.flatdim(self._environment_specs.get_action_space().gym_space),
            max_action=float(self._environment_specs.get_action_space().gym_space.high[0]),
            expl_noise=float(self._cfg.expl_noise),
            random_steps=int(self._cfg.random_steps),
            time_steps=0,
            dtype=self._dtype,
        )

        serialized_model = TD3Model.serialize_model(model)
        iteration_info = await run_session.model_registry.publish_model(
            name=model_id,
            model=serialized_model,
        )

        run_session.log_params(
            self._cfg,
            model_id=model_id,
            environment_implementation=self._environment_specs.implementation,
        )

        # Configure the optimizer over the two models
        actor_optimizer = torch.optim.Adam(model.actor.parameters(), lr=3e-4)
        critic_optimizer = torch.optim.Adam(model.critic.parameters(), lr=3e-4)

        replay_buffer = TorchReplayBuffer(
            capacity=self._cfg.buffer_size,
            observation_shape=(utils.flatdim(self._environment_specs.get_observation_space().gym_space),),
            observation_dtype=self._dtype,
            action_shape=(utils.flatdim(self._environment_specs.get_action_space().gym_space),),
            action_dtype=self._dtype,  # check
            reward_dtype=self._dtype,
            seed=self._cfg.seed,
        )

        start_time = time.time()
        total_reward_cum = 0

        for (step_idx, _trial_id, trial_idx, sample,) in run_session.start_and_await_trials(
            trials_id_and_params=[
                (
                    f"{run_session.run_id}_{trial_idx}",
                    cogment.TrialParameters(
                        cog_settings,
                        environment_name="env",
                        environment_implementation=self._environment_specs.implementation,
                        environment_config=EnvironmentConfig(
                            run_id=run_session.run_id,
                            render=False,
                            seed=self._cfg.seed + trial_idx,
                        ),
                        actors=[
                            cogment.ActorParameters(
                                cog_settings,
                                name="player",
                                class_name=PLAYER_ACTOR_CLASS,
                                implementation="actors.td3.TD3Actor",
                                config=AgentConfig(
                                    run_id=run_session.run_id,
                                    seed=self._cfg.seed + trial_idx,
                                    model_id=model_id,
                                    model_iteration=-1,
                                    model_update_frequency=self._cfg.policy_freq,
                                    environment_specs=self._environment_specs.serialize(),
                                ),
                            )
                        ],
                    ),
                )
                for trial_idx in range(self._cfg.num_trials)
            ],
            sample_producer_impl=self.sample_producer_impl,
            num_parallel_trials=self._cfg.num_parallel_trials,
        ):
            (observation, next_observation, action, reward, done, total_reward) = sample
            replay_buffer.add(
                observation=observation, next_observation=next_observation, action=action, reward=reward, done=done
            )

            trial_done = done.item() == 1
            if trial_done:
                run_session.log_metrics(trial_idx=trial_idx, total_reward=total_reward)
                total_reward_cum += total_reward
                if (trial_idx + 1) % 100 == 0:
                    total_reward_avg = total_reward_cum / 100
                    run_session.log_metrics(total_reward_avg=total_reward_avg)
                    total_reward_cum = 0
                    log.info(
                        f"[TD3/{run_session.run_id}] trial #{trial_idx + 1}/{self._cfg.num_trials} done (average total reward = {total_reward_avg})."
                    )

            if step_idx > model.random_steps and replay_buffer.size() > self._cfg.batch_size:
                data = replay_buffer.sample(self._cfg.batch_size)
                with torch.no_grad():
                    # Select action according to policy and add clipped noise
                    noise = (torch.randn_like(data.action) * self._cfg.policy_noise).clamp(
                        -self._cfg.noise_clip, self._cfg.noise_clip
                    )
                    next_action = (model.actor_target(data.next_observation) + noise).clamp(
                        -model.max_action, model.max_action
                    )

                    # Compute the target Q value
                    target_Q1, target_Q2 = model.critic_target(data.next_observation, next_action)
                    target_Q = torch.min(target_Q1, target_Q2)
                    target_Q = (
                        torch.unsqueeze(data.reward, dim=1)
                        + torch.unsqueeze((1 - data.done.flatten()), dim=1) * self._cfg.discount * target_Q
                    )

                    # Get current Q estimates
                current_Q1, current_Q2 = model.critic(data.observation, data.action)

                # Compute critic loss
                critic_loss = F.mse_loss(current_Q1, target_Q) + F.mse_loss(current_Q2, target_Q)

                # Optimize the critic
                critic_optimizer.zero_grad()
                critic_loss.backward()
                critic_optimizer.step()

                if step_idx % self._cfg.policy_freq == 0:
                    # Compute actor losse
                    actor_loss = -model.critic.Q1(data.observation, model.actor(data.observation)).mean()

                    # Optimize the actor
                    actor_optimizer.zero_grad()
                    actor_loss.backward()
                    actor_optimizer.step()

                    # Update the frozen target models
                    for param, target_param in zip(model.critic.parameters(), model.critic_target.parameters()):
                        target_param.data.copy_(self._cfg.tau * param.data + (1 - self._cfg.tau) * target_param.data)

                    for param, target_param in zip(model.actor.parameters(), model.actor_target.parameters()):
                        target_param.data.copy_(self._cfg.tau * param.data + (1 - self._cfg.tau) * target_param.data)

                    run_session.log_metrics(loss=actor_loss.item())

                # Update the version info
                model.total_samples += data.size()

                if step_idx % 100 == 0:
                    run_session.log_metrics(
                        batch_avg_reward=data.reward.mean().item(),
                    )

            model.time_steps += 1
            serialized_model = TD3Model.serialize_model(model)
            iteration_info = await run_session.model_registry.publish_model(
                name=model_id,
                model=serialized_model,
            )

            if step_idx % 100 == 0:
                end_time = time.time()
                steps_per_seconds = 100 / (end_time - start_time)
                start_time = end_time
                run_session.log_metrics(
<<<<<<< HEAD
                    model_version_number=iteration_info.iteration,
=======
                    model_iteration=iteration_info.iteration,
>>>>>>> f9cfa015
                    steps_per_seconds=steps_per_seconds,
                )

        serialized_model = TD3Model.serialize_model(model)
        iteration_info = await run_session.model_registry.store_model(
            name=model_id,
            model=serialized_model,
        )<|MERGE_RESOLUTION|>--- conflicted
+++ resolved
@@ -157,11 +157,7 @@
         return stream.getvalue()
 
     @classmethod
-<<<<<<< HEAD
-    def deserialize_model(cls, serialized_model, model_id, version_number) -> TD3Model:
-=======
     def deserialize_model(cls, serialized_model) -> TD3Model:
->>>>>>> f9cfa015
         stream = io.BytesIO(serialized_model)
         (
             actor_state_dict,
@@ -173,12 +169,7 @@
         ) = torch.load(stream)
 
         model = cls(
-<<<<<<< HEAD
-            model_id=model_id,
-            version_number=version_number,
-=======
             model_id=model_user_data["model_id"],
->>>>>>> f9cfa015
             environment_implementation=model_user_data["environment_implementation"],
             num_input=int(model_user_data["num_input"]),
             num_output=int(model_user_data["num_output"]),
@@ -216,14 +207,9 @@
 
         assert isinstance(action_space.gym_space, Box)
 
-<<<<<<< HEAD
-        serialized_model = await actor_session.model_registry.retrieve_model(config.model_id, config.model_version)
-        model = TD3Model.deserialize_model(serialized_model, config.model_id, config.model_version)
-=======
         # Get model
         model = await TD3Model.retrieve_model(actor_session.model_registry, config.model_id, config.model_iteration)
         model.eval()
->>>>>>> f9cfa015
 
         async for event in actor_session.all_events():
             if event.observation and event.type == cogment.EventType.ACTIVE:
@@ -477,11 +463,7 @@
                 steps_per_seconds = 100 / (end_time - start_time)
                 start_time = end_time
                 run_session.log_metrics(
-<<<<<<< HEAD
-                    model_version_number=iteration_info.iteration,
-=======
                     model_iteration=iteration_info.iteration,
->>>>>>> f9cfa015
                     steps_per_seconds=steps_per_seconds,
                 )
 
