# Copyright 2023 AI Redefined Inc. <dev+cogment@ai-r.com>
#
# Licensed under the Apache License, Version 2.0 (the "License");
# you may not use this file except in compliance with the License.
# You may obtain a copy of the License at
#
#    http://www.apache.org/licenses/LICENSE-2.0
#
# Unless required by applicable law or agreed to in writing, software
# distributed under the License is distributed on an "AS IS" BASIS,
# WITHOUT WARRANTIES OR CONDITIONS OF ANY KIND, either express or implied.
# See the License for the specific language governing permissions and
# limitations under the License.

from __future__ import annotations

import io
import logging
import math
from abc import ABC, abstractmethod
from typing import List, Tuple, Union

import cogment
import numpy as np
import torch
from cogment.actor import ActorSession
from gymnasium.spaces import Discrete, utils
from omegaconf import DictConfig, ListConfig
from torch.distributions.distribution import Distribution

from cogment_verse import HumanDataBuffer, Model, PPOReplayBuffer, RolloutBuffer
from cogment_verse.constants import ActorSpecType
from cogment_verse.run.run_session import RunSession
from cogment_verse.specs import (
    AgentConfig,
    cog_settings,
    EnvironmentConfig,
    EnvironmentSpecs,
    EVALUATOR_ACTOR_CLASS,
    HUMAN_ACTOR_IMPL,
    PLAYER_ACTOR_CLASS,
    SampleProducerSession,
    WEB_ACTOR_NAME,
)

torch.multiprocessing.set_sharing_strategy("file_system")


log = logging.getLogger(__name__)


# pylint: disable=protected-access
# pylint: disable=abstract-method
# pylint: disable=unused-argument
# pylint: disable=unused-variable
# pylint: disable=too-many-lines
def initialize_layer(layer: torch.nn.Module, std: float = np.sqrt(2), bias_const: float = 0.0):
    """Layer initialization"""
    torch.nn.init.orthogonal_(layer.weight, std)
    torch.nn.init.constant_(layer.bias, bias_const)
    return layer


def get_device(device: str) -> str:
    """Device setup"""
    if device == "cuda" and torch.cuda.is_available():
        return "cuda"

    return "cpu"


class PolicyValueNetwork(torch.nn.Module):
    """Policy and Value networks for Atari games"""

    def __init__(self, num_actions: int) -> None:
        super().__init__()
        self.shared_network = torch.nn.Sequential(
            initialize_layer(torch.nn.Conv2d(6, 32, 8, stride=4)),
            torch.nn.ReLU(),
            initialize_layer(torch.nn.Conv2d(32, 64, 3, stride=2)),
            torch.nn.ReLU(),
            initialize_layer(torch.nn.Conv2d(64, 64, 3, stride=1)),
            torch.nn.ReLU(),
            torch.nn.Flatten(),
            initialize_layer(torch.nn.Linear(64 * 7 * 7, 512)),
            torch.nn.ReLU(),
        )
        self.actor = initialize_layer(torch.nn.Linear(512, num_actions), std=0.01)
        self.value = initialize_layer(torch.nn.Linear(512, 1), std=1)

    def get_value(self, observation: torch.Tensor) -> torch.Tensor:
        """Compute the value of being in a state"""
        observation_clone = observation.clone()
        observation_clone = observation_clone / 255.0
        return self.value(self.shared_network(observation_clone))

    def get_action(self, observation: torch.Tensor) -> Distribution:
        """Actions given observations"""
        observation_clone = observation.clone()
        observation_clone = observation_clone / 255.0
        action_logits = self.actor(self.shared_network(observation_clone))
        dist = torch.distributions.categorical.Categorical(logits=action_logits)

        return dist

    def get_action_value(self, observation: torch.Tensor, action: torch.Tensor) -> Tuple[torch.Tensor, torch.Tensor]:
        """Get value and log prob"""
        observation_clone = observation.clone()
        observation_clone = observation_clone / 255.0
        hidden = self.shared_network(observation_clone)

        # Log probs
        action_logits = self.actor(hidden)
        dist = torch.distributions.categorical.Categorical(logits=action_logits)
        log_probs = dist.log_prob(action)

        # Value
        values = self.value(hidden)
        return values, log_probs, dist.entropy()


class PPOModel(Model):
    """Proximal Policy Optimization (PPO) is an on-policy algorithm.
    https://arxiv.org/pdf/1707.06347.pdf.

    Attributes:

    """

    def __init__(
        self,
        model_id: int,
        environment_implementation: str,
        num_actions: int,
        input_shape: tuple,
        num_policy_outputs: int,
        n_iter: int = 1000,
        dtype=torch.float32,
        device: str = "cpu",
        iteration: int = 0,
    ) -> None:
        super().__init__(model_id, iteration)
        self._environment_implementation = environment_implementation
        self._num_actions = num_actions
        self.input_shape = input_shape
        self.num_policy_outputs = num_policy_outputs
        self.device = device
        self._dtype = dtype
        self._n_iter = n_iter
        self.network = PolicyValueNetwork(num_actions=self._num_actions).to(self._dtype)
        self.network.to(torch.device(self.device))

        # version user data
        self.iter_idx = 0
        self.total_samples = 0

    def get_model_user_data(self) -> dict:
        """Get user model"""
        return {
            "model_id": self.model_id,
            "environment_implementation": self._environment_implementation,
            "num_actions": self._num_actions,
            "input_shape": self.input_shape,
            "num_policy_outputs": self.num_policy_outputs,
            "device": self.device,
            "iter_idx": self.iter_idx,
            "total_samples": self.total_samples,
        }

    @staticmethod
    def serialize_model(model) -> bytes:
        stream = io.BytesIO()
        torch.save(
            (
                model.network.cpu().state_dict(),
                model.get_model_user_data(),
            ),
            stream,
        )
        return stream.getvalue()

    @classmethod
    def deserialize_model(cls, serialized_model) -> PPOModel:
        stream = io.BytesIO(serialized_model)
        (network_state_dict, model_user_data) = torch.load(stream)

        model = PPOModel(
            model_id=model_user_data["model_id"],
            environment_implementation=model_user_data["environment_implementation"],
            num_actions=model_user_data["num_actions"],
            input_shape=model_user_data["input_shape"],
            num_policy_outputs=model_user_data["num_policy_outputs"],
            device="cpu",
        )
        model.network.load_state_dict(network_state_dict)
        model.iter_idx = model_user_data["iter_idx"]
        model.total_samples = model_user_data["total_samples"]

        return model


class PPOActor:
    """PPO actor"""

    def __init__(self, _cfg):
        self._dtype = torch.float

    def get_actor_classes(self):
        """Get actor"""
        return [PLAYER_ACTOR_CLASS]

    async def impl(self, actor_session: ActorSession):
        # Start a session
        actor_session.start()

        assert isinstance(
            actor_session.get_action_space().gym_space, Discrete
        )  # TODO: test with other action space types

<<<<<<< HEAD
        # Get observation and action space
        spec_type = ActorSpecType.from_config(config.spec_type)
        actor_specs = EnvironmentSpecs.deserialize(config.environment_specs)[spec_type]
        observation_space = actor_specs.get_observation_space()
        action_space = actor_specs.get_action_space(seed=config.seed)
=======
        # Setup random seed
        torch.manual_seed(actor_session.config.seed)
>>>>>>> bbdac930

        # Get model
        model = await PPOModel.retrieve_model(
            actor_session.model_registry,
            actor_session.config.model_id,
            actor_session.config.model_iteration,
        )
        model.network.eval()

        log.info(f"Actor - retrieved model iteration: {model.iteration}")
        obs_shape = model.input_shape[::-1]

        async for event in actor_session.all_events():
<<<<<<< HEAD
            if event.observation and event.type == cogment.EventType.ACTIVE:
                if (
                    event.observation.observation.HasField("current_player")
                    and event.observation.observation.current_player.name != actor_session.name
                ):
=======
            observation = actor_session.get_observation(event)
            if observation and event.type == cogment.EventType.ACTIVE:
                if observation.current_player is not None and observation.current_player != actor_session.name:
>>>>>>> bbdac930
                    # Not the turn of the agent
                    action = actor_session.get_action_space().create()
                    actor_session.do_action(actor_session.get_action_space().serialize(action))
                    continue

                # Retrieve the model every N rollout steps
                if (
                    actor_session.config.model_update_frequency != 0
                    and (event.observation.tick_id + 1) % actor_session.config.model_update_frequency == 0
                ):
                    model = await PPOModel.retrieve_model(
                        actor_session.model_registry, actor_session.config.model_id, -1
                    )
                    model.network.eval()

                observation_tensor = torch.tensor(observation.flat_value, dtype=self._dtype).reshape(obs_shape).clone()
                observation_tensor = torch.unsqueeze(observation_tensor.permute((2, 0, 1)), dim=0)

                # Get action from policy network
                with torch.no_grad():
                    dist = model.network.get_action(observation_tensor)
                    action = dist.sample().cpu().numpy()[0]

                # Send action to environment
                action_value = actor_session.get_action_space().create(value=action)
                actor_session.do_action(actor_session.get_action_space().serialize(action_value))


class BasePPOTraining(ABC):
    """Abstract class for training PPO agent"""

    default_cfg = {
        "seed": 0,
        "num_epochs": 10,
        "num_iter": 500,
        "epoch_num_trials": 1,
        "num_parallel_trials": 1,
        "discount_factor": 0.99,
        "entropy_loss_coef": 0.05,
        "value_loss_coef": 0.5,
        "clipping_coef": 0.1,
        "learning_rate": 3e-4,
        "batch_size": 64,
        "buffer_size": 1000,
        "learning_starts": 128,
        "update_freq": 1,
        "num_rollout_steps": 10,
        "lambda_gae": 0.95,
        "device": "cpu",
        "grad_norm": 0.5,
        "image_size": [6, 84, 84],
        "logging_interval": 100,
    }

    def __init__(self, environment_specs: EnvironmentSpecs, cfg: Union[ListConfig, DictConfig]) -> None:
        super().__init__()
        self._dtype = torch.float32
        self._environment_specs = environment_specs
        self._cfg = cfg
        self._spec_type = ActorSpecType.DEFAULT
        available_device = get_device(self._cfg.device)
        self._torch_device = torch.device(available_device)
        self.returns = 0
        self.model_id = ""

        # Set random seed for initializing neural network parameters
        torch.manual_seed(self._cfg.seed)
        self.model = PPOModel(
            model_id="",
            environment_implementation=self._environment_specs.implementation,
            num_actions=utils.flatdim(self._environment_specs[self._spec_type].get_action_space().gym_space),
            input_shape=tuple(self._cfg.image_size),
            num_policy_outputs=1,
            n_iter=self._cfg.num_epochs,
            device=available_device,
            dtype=self._dtype,
        )

        # Get optimizer for two models
        self.network_optimizer = torch.optim.Adam(self.model.network.parameters(), lr=self._cfg.learning_rate, eps=1e-5)
        self.scheduler = torch.optim.lr_scheduler.StepLR(self.network_optimizer, step_size=1000, gamma=0.1)

    @staticmethod
    def should_load_model(step: int, num_rollout_steps: int, trial_done: bool) -> bool:
        """Load model from model registry if it matches predefined conditions regarding
        trial status and tick id"""
        is_multiple_of_rollout = (step + 1) % num_rollout_steps == 0
        is_first_step = step == 0
        is_loaded = is_multiple_of_rollout and not trial_done
        return is_loaded or is_first_step

    async def sample_producer_impl(self, sample_producer_session: SampleProducerSession):
        """Collect sample from the trial"""
<<<<<<< HEAD
        actor_params = {
            actor_params.name: actor_params
            for actor_params in sample_producer_session.trial_info.parameters.actors
            if actor_params.class_name == PLAYER_ACTOR_CLASS
        }
        actor_names = list(actor_params.keys())
        player_environment_specs = EnvironmentSpecs.deserialize(actor_params[actor_names[0]].config.environment_specs)
        player_observation_space = player_environment_specs[self._spec_type].get_observation_space()
        player_action_space = player_environment_specs[self._spec_type].get_action_space()
        num_players = player_environment_specs.num_players
        obs_shape = tuple(self._cfg.image_size)[::-1]
=======
>>>>>>> bbdac930

        rollout_buffer = RolloutBuffer(
            capacity=self._cfg.num_rollout_steps,
            observation_shape=self._cfg.image_size,
            action_shape=(1,),
            action_dtype=torch.float32,
        )

        values = []
        log_probs = []
        current_players = []
        episode_rewards = []
        done = torch.zeros(1, dtype=torch.int8)
        total_reward = 0
        step = 0

        current_player_actor = sample_producer_session.player_actors[0]
        num_players = sample_producer_session.environment_specs.num_players
        obs_shape = tuple(self._cfg.image_size)[::-1]

        async for sample in sample_producer_session.all_trial_samples():
            # Trail status
            trial_done = sample.trial_state == cogment.TrialState.ENDED
<<<<<<< HEAD
            previous_actor_sample = sample.actors_data[player_actor_name]
            player_actor_name = previous_actor_sample.observation.current_player.name
            actor_sample = sample.actors_data[player_actor_name]
=======
>>>>>>> bbdac930

            observation = sample_producer_session.get_player_observations(sample, current_player_actor)
            current_player_actor = observation.current_player

            # Collect data from environment
            observation_tensor = (
                torch.tensor(
                    sample_producer_session.get_player_observations(sample, current_player_actor).flat_value,
                    dtype=self._dtype,
                )
                .reshape(obs_shape)
                .clone()
            )
            observation_value = torch.unsqueeze(torch.permute(observation_tensor, (2, 0, 1)), dim=0)
            reward = sample_producer_session.get_reward(sample, current_player_actor)
            reward_tensor = torch.tensor(reward if reward is not None else 0, dtype=self._dtype)
            done = torch.ones(1, dtype=torch.float32) if trial_done else torch.zeros(1, dtype=torch.float32)

            if not trial_done:
                action_tensor = torch.tensor(
                    sample_producer_session.get_player_actions(sample, current_player_actor).value,
                    dtype=self._dtype,
                )
                current_players.append(current_player_actor)

            if self.should_load_model(sample.tick_id, self._cfg.num_rollout_steps, trial_done):
                model = await PPOModel.retrieve_model(sample_producer_session.model_registry, self.model_id, -1)
                model.network.eval()

            # Compute values and log probs
            if step % self._cfg.num_rollout_steps > 0 and not trial_done:
                with torch.no_grad():
                    value, log_prob, _ = model.network.get_action_value(
                        observation=observation_value, action=action_tensor
                    )
                    values.append(value.squeeze(0).cpu())
                    log_probs.append(log_prob.squeeze(0).cpu())

                # Add sample to rollout replay buffer
                rollout_buffer.add(observation=observation_value, action=action_tensor, reward=reward_tensor, done=done)

            # Save episode reward i.e., number of total steps for an episode
            step += 1
            total_reward += 1
            if trial_done:
                episode_rewards.append(torch.tensor(total_reward / num_players, dtype=self._dtype))
                total_reward = 0

            # Produce sample for training task
            if step % self._cfg.num_rollout_steps == 0 or trial_done:
                if rollout_buffer.num_total > 1:
                    with torch.no_grad():
                        next_value = model.network.get_value(observation_value)
                        next_value = next_value.squeeze(0).cpu()
                    advs = self.compute_gae(
                        rewards=rollout_buffer.rewards[: rollout_buffer.num_total],
                        values=torch.hstack(values),
                        dones=rollout_buffer.dones[: rollout_buffer.num_total],
                        next_value=next_value,
                        gamma=self._cfg.discount_factor,
                        lambda_=self._cfg.lambda_gae,
                    )
                    observations = rollout_buffer.observations[: rollout_buffer.num_total]
                    actions = rollout_buffer.actions[: rollout_buffer.num_total]
                    sample_producer_session.produce_sample(
                        (observations, actions, advs, values, log_probs, current_players, episode_rewards)
                    )
                else:
                    sample_producer_session.produce_sample((None, None, None, None, None, None, episode_rewards))

                # Reset the rollout
                rollout_buffer.reset()
                values = []
                log_probs = []
            if trial_done:
                break

    @abstractmethod
    async def impl(self, run_session: RunSession) -> dict:
        raise NotImplementedError

    def update_parameters(
        self,
        observations: torch.Tensor,
        actions: torch.Tensor,
        advs: torch.Tensor,
        values: torch.Tensor,
        log_probs: torch.Tensor,
        num_epochs: int,
        num_updates: int = 0,
    ) -> Tuple[torch.Tensor, torch.Tensor]:
        """Update policy & value networks"""

        returns = advs + values
        num_obs = len(returns)
        global_idx = np.arange(num_obs)
        for i in range(num_epochs):
            np.random.seed(self._cfg.seed + i + num_updates)
            np.random.shuffle(global_idx)
            for i in range(0, num_obs, self._cfg.batch_size):
                # Get data in batch
                idx = global_idx[i : i + self._cfg.batch_size]
                if len(idx) < self._cfg.batch_size:
                    break
                observation = observations[idx]
                action = actions[idx]
                return_ = returns[idx]
                adv = advs[idx].clone()
                old_value = values[idx]
                old_log_prob = log_probs[idx]

                adv = (adv - adv.mean()) / (adv.std() + 1e-6)

                # Compute the value and values loss
                value, new_log_prob, entropy = self.model.network.get_action_value(
                    observation=observation, action=action.long().flatten()
                )
                value_loss_unclipped = (value - return_) ** 2
                value_clipped = old_value + torch.clamp(value - old_value, -0.1, 0.1)
                value_loss_clipped = (value_clipped - return_) ** 2
                value_loss_max = torch.max(value_loss_unclipped, value_loss_clipped)
                value_loss = 0.5 * value_loss_max.mean()

                # Get action distribution & the log-likelihood
                ratio = torch.exp(new_log_prob.view(-1, 1) - old_log_prob)

                # Compute policy loss
                policy_loss_1 = -adv * ratio
                policy_loss_2 = -adv * torch.clamp(ratio, 1 - self._cfg.clipping_coef, 1 + self._cfg.clipping_coef)
                policy_loss = torch.max(policy_loss_1, policy_loss_2).mean()

                # Loss
                entropy_loss = entropy.mean()
                loss = policy_loss - self._cfg.entropy_loss_coef * entropy_loss + value_loss * self._cfg.value_loss_coef

                # Update value network
                self.network_optimizer.zero_grad()
                loss.backward()
                torch.nn.utils.clip_grad_norm_(self.model.network.parameters(), self._cfg.grad_norm)
                self.network_optimizer.step()

        return policy_loss, value_loss

    @staticmethod
    async def compute_average_reward(rewards: list) -> torch.Tensor:
        """Compute the average reward of the last 100 episode"""
        last_100_rewards = rewards[np.maximum(0, len(rewards) - 100) : len(rewards)]
        return torch.vstack(last_100_rewards).mean()

    def compute_value(self, observations: torch.Tensor) -> torch.Tensor:
        """Compute values given the states"""
        values = []
        with torch.no_grad():
            for obs in observations:
                values.append(self.model.network.get_value(obs))

        return torch.vstack(values)

    def compute_batch_log_lik(self, observations: torch.Tensor, actions: torch.Tensor) -> torch.Tensor:
        """Compute the log likelihood for each actions"""
        log_probs = []
        for obs, action in zip(observations, actions):
            log_prob = self.compute_log_lik(observation=obs, action=action)
            log_probs.append(log_prob)

        return torch.vstack(log_probs)

    def compute_log_lik(self, observation: torch.Tensor, action: torch.Tensor) -> torch.Tensor:
        """Compute the log likelihood for each actions"""
        with torch.no_grad():
            dist = self.model.network.get_action(observation)
        log_prob = dist.log_prob(action.flatten()).view(-1, 1)

        return log_prob

    @staticmethod
    async def get_n_steps_data(dataset: torch.Tensor, num_steps: int) -> torch.tensor:
        """Get the data up to nth steps"""
        return dataset[:num_steps]

    def make_dataloader(self, dataset: torch.Tensor, batch_size: int, obs_shape: int) -> List[torch.Tensor]:
        """Create a dataloader in batches"""
        # Initialization
        output_batches = torch.zeros((batch_size, *obs_shape), dtype=self._dtype).to(self._torch_device)
        num_data = len(dataset)
        data_loader = []
        count = 0
        for i, y_batch in enumerate(dataset):
            output_batches[count] = y_batch
            # Store data
            if (i + 1) % batch_size == 0:
                data_loader.append(output_batches)

                # Reset
                count = 0
                output_batches = torch.zeros((batch_size, *obs_shape), dtype=self._dtype).to(self._torch_device)
            else:
                count += 1
                if i == num_data - 1:
                    data_loader.append(output_batches[:count])

        return data_loader

    def normalize_rewards(self, rewards: list, model: PPOModel) -> list:
        """Normalize the rewards"""
        normalized_reward = []
        for rew in rewards:
            normalized_reward.append(rew / (model.reward_normalizaiton.var + 1e-8) ** 0.5)
            self.returns = self.returns * self._cfg.discount_factor + rew
            model.reward_normalization.update(self.returns)

        return normalized_reward

    def compute_gae(
        self,
        rewards: torch.Tensor,
        values: torch.Tensor,
        dones: torch.Tensor,
        next_value: torch.Tensor,
        gamma: float = 0.99,
        lambda_: float = 0.95,
    ):
        """Compute Generalized Advantage Estimation (GAE). See equations 11 & 12 in
        https://arxiv.org/pdf/1707.06347.pdf
        """
        advs = []
        with torch.no_grad():
            gae = 0.0
            # dones = torch.cat((dones, torch.zeros(1, 1).to(self._torch_device)), dim=0)
            for i in reversed(range(len(rewards))):
                delta = rewards[i] + gamma * next_value * (1 - dones[i]) - values[i]
                gae = delta + gamma * lambda_ * (1 - dones[i]) * gae
                advs.append(gae)
                next_value = values[i]
        advs.reverse()

        return advs


class PPOSelfTraining(BasePPOTraining):
    """Train PPO agent"""

    async def impl(self, run_session: RunSession) -> dict:
        """Train and publish the model"""
        model_id = f"{run_session.run_id}_model"
        self.model_id = model_id

        # Initalize model
        self.model.model_id = model_id  # pylint: disable=attribute-defined-outside-init
        serialized_model = PPOModel.serialize_model(self.model)
        iteration_info = await run_session.model_registry.publish_model(name=model_id, model=serialized_model)
        self.model.network.to(self._torch_device)

        run_session.log_params(
            self._cfg,
            model_id=model_id,
            environment_implementation=self._environment_specs.implementation,
            hill_type="none",
        )

        replay_buffer = PPOReplayBuffer(
            capacity=self._cfg.buffer_size,
            observation_shape=self._cfg.image_size,
            action_shape=(1,),
            device=self._torch_device,
            dtype=self._dtype,
            seed=self._cfg.seed,
        )

        # Helper function to create a trial configuration
        def create_trial_params(trial_idx: int, iter_idx: int):
            agent_actor_params = cogment.ActorParameters(
                cog_settings,
                name="player",
                class_name=PLAYER_ACTOR_CLASS,
                implementation="actors.ppo_atari_pz.PPOActor",
                config=AgentConfig(
                    run_id=run_session.run_id,
                    environment_specs=self._environment_specs.serialize(),
                    spec_type=self._spec_type.value,
                    model_id=model_id,
                    model_iteration=iteration_info.iteration,
                    seed=self._cfg.seed + trial_idx + iter_idx * self._cfg.epoch_num_trials,
                    model_update_frequency=self._cfg.num_rollout_steps,
                ),
            )

            return cogment.TrialParameters(
                cog_settings,
                environment_name="env",
                environment_implementation=self._environment_specs.implementation,
                environment_config=EnvironmentConfig(
                    run_id=run_session.run_id,
                    render=False,
                    seed=self._cfg.seed + trial_idx + iter_idx * self._cfg.epoch_num_trials,
                ),
                actors=[agent_actor_params],
            )

        # Run environment
        episode_rewards = []

        tot_num_updates = self._cfg.max_training_steps // (self._cfg.epoch_num_trials * self._cfg.num_rollout_steps)
        num_updates = 1
        total_steps = 0
        for iter_idx in range(self._cfg.num_iter):
            trials_id_and_params = [
                (f"{run_session.run_id}_{iter_idx}_{trial_idx}", create_trial_params(trial_idx, iter_idx))
                for trial_idx in range(self._cfg.epoch_num_trials)
            ]
            for step_idx, trial_id, trial_idx, sample in run_session.start_and_await_trials(
                trials_id_and_params, self.sample_producer_impl, self._cfg.num_parallel_trials
            ):
                # Collect the rollout
                (trial_obs, trial_act, trial_adv, trial_val, trial_log_prob, _, trial_eps_rew) = sample
                episode_rewards.extend(trial_eps_rew)

                # Save data to replay buffer
                if trial_act is not None:
                    replay_buffer.add_multi_samples(
                        trial_obs=trial_obs,
                        trial_act=trial_act,
                        trial_adv=trial_adv,
                        trial_val=trial_val,
                        trial_log_prob=trial_log_prob,
                    )
                if (
                    replay_buffer.size() >= self._cfg.epoch_num_trials * self._cfg.num_rollout_steps
                    and step_idx % self._cfg.update_freq == 0
                ):
                    # Get sample
                    data = replay_buffer.sample(self._cfg.epoch_num_trials * self._cfg.num_rollout_steps)

                    # Learning rate annealing
                    decaying_coef = 1.0 - (num_updates - 1.0) / tot_num_updates
                    curr_lr = decaying_coef * self._cfg.learning_rate
                    self.network_optimizer.param_groups[0]["lr"] = curr_lr

                    # Update parameters for policy and value networks
                    self.model.network.to(self._torch_device)
                    policy_loss, value_loss = self.update_parameters(
                        observations=data.observation,
                        actions=data.action,
                        advs=data.adv,
                        values=data.value,
                        log_probs=data.log_prob,
                        num_epochs=self._cfg.num_epochs,
                        num_updates=num_updates,
                    )

                    # Compute the average reward i.e., average step length
                    avg_rewards = torch.zeros(1, dtype=self._dtype)
                    if len(episode_rewards) > 0:
                        avg_rewards = await self.compute_average_reward(episode_rewards)

                    # Send metric to mlflow
                    total_steps += self._cfg.epoch_num_trials * self._cfg.num_rollout_steps
                    num_updates += 1
                    run_session.log_metrics(
                        model_iteration=iteration_info.iteration,
                        policy_loss=policy_loss.item(),
                        value_loss=value_loss.item(),
                        avg_rewards=avg_rewards.item(),
                        num_steps=total_steps,
                        num_updates=num_updates,
                    )
                    if num_updates % self._cfg.logging_interval == 0:
                        log.info(f"Steps: #{total_steps} | Avg. reward: {avg_rewards.item():.2f}")

                    # Publish the newly updated model
                    self.model.iter_idx = iter_idx
                    serialized_model = PPOModel.serialize_model(self.model)

                    if num_updates % 50 == 0:
                        iteration_info = await run_session.model_registry.store_model(
                            name=model_id, model=serialized_model
                        )
                    else:
                        iteration_info = await run_session.model_registry.publish_model(
                            name=model_id, model=serialized_model
                        )

                    self.model.network.to(self._torch_device)
            if total_steps > self._cfg.max_training_steps:
                break
        iteration_info = await run_session.model_registry.store_model(name=model_id, model=serialized_model)


class HillPPOTraining(BasePPOTraining):
    """Train PPO agent using human's actions"""

    async def impl(self, run_session: RunSession) -> dict:
        """Train and publish the model"""
        model_id = f"{run_session.run_id}_model"
        self.model_id = model_id

        # Initalize model
        self.model.model_id = model_id  # pylint: disable=attribute-defined-outside-init
        serialized_model = PPOModel.serialize_model(self.model)
        iteration_info = await run_session.model_registry.publish_model(name=model_id, model=serialized_model)
        self.model.network.to(self._torch_device)

        run_session.log_params(
            self._cfg,
            model_id=model_id,
            environment_implementation=self._environment_specs.implementation,
            hill_type="demo",
        )

        # Human data buffer
        human_data_category = "demo"
        human_data_buffer = HumanDataBuffer(
            observation_shape=tuple(self._cfg.image_size),
            action_shape=(1,),
            human_data_category=human_data_category,
            capacity=self._cfg.buffer_size,
            action_dtype=np.int32,
            file_name=f"{human_data_category}_{run_session.run_id}",
            seed=self._cfg.seed,
        )
        # TODO: merge buffer size
        replay_buffer = PPOReplayBuffer(
            capacity=self._cfg.buffer_size,
            observation_shape=self._cfg.image_size,
            action_shape=(1,),
            device=self._torch_device,
            dtype=self._dtype,
            seed=self._cfg.seed,
        )

        # Create actor parameters
        def create_actor_params(
            actor_names: List[str], trial_idx: int, iter_idx: int, hill_training_trial_period: int, iteration: int = -1
        ):
            np.random.default_rng(self._cfg.seed + trial_idx + iter_idx * self._cfg.epoch_num_trials)
            human_actor_idx = np.random.choice(len(actor_names), 1, replace=False)
            log.info(f"human idx {human_actor_idx}")
            human = True
            actors = []
            for i, name in enumerate(actor_names):
                if human and i == human_actor_idx[0]:
                    actor = cogment.ActorParameters(
                        cog_settings,
                        name=WEB_ACTOR_NAME,
                        class_name=PLAYER_ACTOR_CLASS,
                        implementation=HUMAN_ACTOR_IMPL,
                        config=AgentConfig(
                            run_id=run_session.run_id,
                            environment_specs=self._environment_specs.serialize(),
                            spec_type=self._spec_type.value,
                            model_iteration=iteration_info.iteration,
                            seed=self._cfg.seed + trial_idx + iter_idx * self._cfg.epoch_num_trials,
                        ),
                    )
                else:
                    actor = cogment.ActorParameters(
                        cog_settings,
                        name=name,
                        class_name=PLAYER_ACTOR_CLASS,
                        implementation="actors.ppo_atari_pz.PPOActor",
                        config=AgentConfig(
                            run_id=run_session.run_id,
                            environment_specs=self._environment_specs.serialize(),
                            spec_type=self._spec_type.value,
                            model_id=model_id,
                            model_iteration=iteration_info.iteration,
                            seed=self._cfg.seed + trial_idx + iter_idx * self._cfg.epoch_num_trials,
                            model_update_frequency=self._cfg.num_rollout_steps,
                        ),
                    )
                actors.append(actor)

            return actors

        # Helper function to create a trial configuration
        def create_trial_params(trial_idx: int, iter_idx: int, actors: list):
            return cogment.TrialParameters(
                cog_settings,
                environment_name="env",
                environment_implementation=self._environment_specs.implementation,
                environment_config=EnvironmentConfig(
                    run_id=run_session.run_id,
                    render=HUMAN_ACTOR_IMPL in [actor.implementation for actor in actors],
                    seed=self._cfg.seed + trial_idx + iter_idx * self._cfg.epoch_num_trials,
                ),
                actors=actors,
            )

        hill_training_trial_period = (
            math.floor(1 / self._cfg.hill_training_trials_ratio) if self._cfg.hill_training_trials_ratio > 0 else 0
        )

        # Run environment
        episode_rewards = []
        tot_num_updates = self._cfg.max_training_steps // (self._cfg.epoch_num_trials * self._cfg.num_rollout_steps)

        num_updates = 0
        total_steps = 0
        for iter_idx in range(self._cfg.num_iter):
            log.info(f"iteration {iter_idx}")
            # TODO: actor names should not be hard-coding
            trials_id_and_params = [
                (
                    f"{run_session.run_id}_{iter_idx}_{trial_idx}",
                    create_trial_params(
                        trial_idx,
                        iter_idx,
                        actors=create_actor_params(
                            actor_names=["first_0", "second_0"],
                            trial_idx=trial_idx,
                            iter_idx=iter_idx,
                            hill_training_trial_period=hill_training_trial_period,
                        ),
                    ),
                )
                for trial_idx in range(self._cfg.epoch_num_trials)
            ]
            for step_idx, _, _, sample in run_session.start_and_await_trials(
                trials_id_and_params, self.sample_producer_impl, self._cfg.num_parallel_trials
            ):
                # Collect the rollout
                (trial_obs, trial_act, trial_adv, trial_val, trial_log_prob, trial_act_name, trial_eps_rew) = sample
                episode_rewards.extend(trial_eps_rew)

                # Save data to replay buffer
                if trial_act is not None:
                    replay_buffer.add_multi_samples(
                        trial_obs=trial_obs,
                        trial_act=trial_act,
                        trial_adv=trial_adv,
                        trial_val=trial_val,
                        trial_log_prob=trial_log_prob,
                    )

                    # Humand demo data
                    trial_human_obs = [
                        obs for (obs, actor_name) in zip(trial_obs, trial_act_name) if actor_name == WEB_ACTOR_NAME
                    ]
                    trial_human_act = [
                        act for (act, actor_name) in zip(trial_act, trial_act_name) if actor_name == WEB_ACTOR_NAME
                    ]
                    human_data_buffer.add_multi_samples(trial_obs=trial_human_obs, trial_act=trial_human_act)

                if (
                    replay_buffer.size() >= self._cfg.epoch_num_trials * self._cfg.num_rollout_steps
                    and step_idx % self._cfg.update_freq == 0
                ):
                    # Get sample
                    data = replay_buffer.sample(self._cfg.epoch_num_trials * self._cfg.num_rollout_steps)

                    # Learning rate annealing
                    decaying_coef = 1.0 - (num_updates - 1.0) / tot_num_updates
                    curr_lr = decaying_coef * self._cfg.learning_rate
                    self.network_optimizer.param_groups[0]["lr"] = curr_lr

                    # Update parameters for policy and value networks
                    self.model.network.to(self._torch_device)
                    policy_loss, value_loss = self.update_parameters(
                        observations=data.observation,
                        actions=data.action,
                        advs=data.adv,
                        values=data.value,
                        log_probs=data.log_prob,
                        num_epochs=self._cfg.num_epochs,
                        num_updates=num_updates,
                    )

                    # Compute the average reward i.e., average step length
                    avg_rewards = torch.zeros(1, dtype=self._dtype)
                    if len(episode_rewards) > 0:
                        avg_rewards = await self.compute_average_reward(episode_rewards)

                    # Send metric to mlflow
                    total_steps += self._cfg.epoch_num_trials * self._cfg.num_rollout_steps
                    num_updates += 1
                    run_session.log_metrics(
                        model_iteration=iteration_info.iteration,
                        policy_loss=policy_loss.item(),
                        value_loss=value_loss.item(),
                        avg_rewards=avg_rewards.item(),
                        num_steps=total_steps,
                        num_updates=num_updates,
                    )
                    if num_updates % self._cfg.logging_interval == 0:
                        log.info(f"Steps: #{total_steps} | Avg. reward: {avg_rewards.item():.2f}")

                    # Publish the newly updated model
                    self.model.iter_idx = iter_idx
                    serialized_model = PPOModel.serialize_model(self.model)

                    if num_updates % 50 == 0:
                        iteration_info = await run_session.model_registry.store_model(
                            name=model_id, model=serialized_model
                        )
                    else:
                        iteration_info = await run_session.model_registry.publish_model(
                            name=model_id, model=serialized_model
                        )

                    self.model.network.to(self._torch_device)
            if total_steps > self._cfg.max_training_steps:
                break
        iteration_info = await run_session.model_registry.store_model(name=model_id, model=serialized_model)


class HumanFeedbackPPOTraining(BasePPOTraining):
    """Train PPO agent with human feedback"""

    async def sample_producer_impl(self, sample_producer_session: SampleProducerSession):
        """Collect sample from the trial"""
        # Load model
        model = await PPOModel.retrieve_model(sample_producer_session.model_registry, self.model_id, -1)
        model.network.eval()

<<<<<<< HEAD
        # Actor parameter
        actor_params = {
            actor_params.name: actor_params
            for actor_params in sample_producer_session.trial_info.parameters.actors
            if actor_params.class_name == PLAYER_ACTOR_CLASS
        }
        actor_names = list(actor_params.keys())
        player_environment_specs = EnvironmentSpecs.deserialize(actor_params[actor_names[0]].config.environment_specs)
        player_observation_space = player_environment_specs[self._spec_type].get_observation_space()
        player_action_space = player_environment_specs[self._spec_type].get_action_space()
        num_players = player_environment_specs.num_players
        obs_shape = tuple(self._cfg.image_size)[::-1]

=======
>>>>>>> bbdac930
        # Rollout buffer
        rollout_buffer = RolloutBuffer(
            capacity=self._cfg.num_rollout_steps,
            observation_shape=self._cfg.image_size,
            action_shape=(1,),
            action_dtype=torch.float32,
        )

        values = []
        log_probs = []
        human_eval_scores = []
        current_players = []
        episode_rewards = []
        wait_for_feedback = False
        step = 0
        total_reward = 0

        current_player_actor = sample_producer_session.player_actors[0]
        num_players = sample_producer_session.environment_specs.num_players
        obs_shape = tuple(self._cfg.image_size)[::-1]

        async for sample in sample_producer_session.all_trial_samples():
            # Trail status
            trial_done = sample.trial_state == cogment.TrialState.ENDED

<<<<<<< HEAD
            # Load model
            if self.should_load_model(sample.tick_id, self._cfg.num_rollout_steps, trial_done):
                model = await PPOModel.retrieve_model(sample_producer_session.model_registry, self.model_id, -1)
                model.network.eval()

            # Actor names
            previous_actor_sample = sample.actors_data[player_actor_name]
            player_actor_name = previous_actor_sample.observation.current_player.name
            actor_sample = sample.actors_data[player_actor_name]
=======
            observation = sample_producer_session.get_player_observations(sample, current_player_actor)
            current_player_actor = observation.current_player
>>>>>>> bbdac930

            # Collect data
            if current_player_actor != WEB_ACTOR_NAME:
                observation_tensor = (
                    torch.tensor(
                        sample_producer_session.get_player_observations(sample, current_player_actor).flat_value,
                        dtype=self._dtype,
                    )
                    .reshape(obs_shape)
                    .clone()
                )
                observation_value = torch.unsqueeze(torch.permute(observation_tensor, (2, 0, 1)), dim=0)
                reward = sample_producer_session.get_reward(sample, current_player_actor)
                reward_tensor = torch.tensor(reward if reward is not None else 0, dtype=self._dtype)
                done = torch.ones(1, dtype=torch.float32) if trial_done else torch.zeros(1, dtype=torch.float32)

                if not trial_done:
                    action_tensor = torch.tensor(
                        sample_producer_session.get_player_actions(sample, current_player_actor).value,
                        dtype=self._dtype,
                    )
                current_players.append(current_player_actor)
                wait_for_feedback = True
            else:
                wait_for_feedback = False
                reward = sample_producer_session.get_reward(sample, current_player_actor)
                human_eval_score = torch.tensor(reward if reward is not None else 0, dtype=self._dtype)
                human_eval_scores.append(human_eval_score)

            # Load model
            if self.should_load_model(sample.tick_id, self._cfg.num_rollout_steps, trial_done):
                model = await PPOModel.retrieve_model(sample_producer_session.model_registry, self.model_id, -1)
                model.network.eval()

            # Compute values and log probs
            if (
                step % self._cfg.num_rollout_steps < self._cfg.num_rollout_steps and not trial_done
            ) and not wait_for_feedback:
                with torch.no_grad():
                    value, log_prob, _ = model.network.get_action_value(
                        observation=observation_value, action=action_tensor
                    )
                    values.append(value.squeeze(0).cpu())
                    log_probs.append(log_prob.squeeze(0).cpu())

                # Add sample to rollout replay buffer
                combined_reward = reward_tensor + human_eval_score
                rollout_buffer.add(
                    observation=observation_value, action=action_tensor, reward=combined_reward, done=done
                )

            # Save episode reward i.e., number of total steps for an episode
            step += 1
            total_reward += 1
            if trial_done:
                episode_rewards.append(torch.tensor(total_reward / num_players, dtype=self._dtype))
                total_reward = 0

            # Produce sample for training task
            if (step % self._cfg.num_rollout_steps == 0 or trial_done) and not wait_for_feedback:
                if rollout_buffer.num_total > 1:
                    with torch.no_grad():
                        next_value = model.network.get_value(observation_value)
                        next_value = next_value.squeeze(0).cpu()
                    advs = self.compute_gae(
                        rewards=rollout_buffer.rewards[: rollout_buffer.num_total],
                        values=torch.hstack(values),
                        dones=rollout_buffer.dones[: rollout_buffer.num_total],
                        next_value=next_value,
                        gamma=self._cfg.discount_factor,
                        lambda_=self._cfg.lambda_gae,
                    )
                    observations = rollout_buffer.observations[: rollout_buffer.num_total]
                    actions = rollout_buffer.actions[: rollout_buffer.num_total]
                    sample_producer_session.produce_sample(
                        (
                            observations,
                            actions,
                            advs,
                            values,
                            log_probs,
                            human_eval_scores,
                            current_players,
                            episode_rewards,
                        )
                    )
                else:
                    sample_producer_session.produce_sample((None, None, None, None, None, None, None, episode_rewards))

                # Reset the rollout
                rollout_buffer.reset()
                values = []
                log_probs = []
                human_eval_scores = []
            if trial_done:
                break

    async def impl(self, run_session: RunSession) -> dict:
        """Train and publish the model"""
        model_id = f"{run_session.run_id}_model"
        self.model_id = model_id

        # Initalize model
        self.model.model_id = model_id  # pylint: disable=attribute-defined-outside-init
        serialized_model = PPOModel.serialize_model(self.model)
        iteration_info = await run_session.model_registry.publish_model(
            name=model_id,
            model=serialized_model,
        )
        self.model.network.to(self._torch_device)

        run_session.log_params(
            self._cfg,
            model_id=model_id,
            environment_implementation=self._environment_specs.implementation,
            hill_type="feedback",
        )

        # Human data buffer
        human_data_category = "feedback"
        human_data_buffer = HumanDataBuffer(
            capacity=self._cfg.buffer_size,
            observation_shape=tuple(self._cfg.image_size),
            action_shape=(1,),
            human_data_category=human_data_category,
            action_dtype=np.float32,
            file_name=f"{human_data_category}_{run_session.run_id}",
            seed=self._cfg.seed,
        )

        # APPO replay buffer
        replay_buffer = PPOReplayBuffer(
            capacity=self._cfg.buffer_size,
            observation_shape=self._cfg.image_size,
            action_shape=(1,),
            device=self._torch_device,
            dtype=self._dtype,
            seed=self._cfg.seed,
        )

        # Create actor parameters
        def create_actor_params(actor_names: List[str], trial_idx: int, iter_idx: int, hill_training_trial_period: int):
            actors = []
            for i, name in enumerate(actor_names):
                actor = cogment.ActorParameters(
                    cog_settings,
                    name=name,
                    class_name=PLAYER_ACTOR_CLASS,
                    implementation="actors.ppo_atari_pz.PPOActor",
                    config=AgentConfig(
                        run_id=run_session.run_id,
                        environment_specs=self._environment_specs.serialize(),
                        spec_type=self._spec_type.value,
                        model_id=model_id,
                        model_iteration=iteration_info.iteration,
                        seed=self._cfg.seed + trial_idx + iter_idx * self._cfg.epoch_num_trials,
                        model_update_frequency=self._cfg.num_rollout_steps,
                    ),
                )
                actors.append(actor)

            actor = cogment.ActorParameters(
                cog_settings,
                name=WEB_ACTOR_NAME,
                class_name=EVALUATOR_ACTOR_CLASS,
                implementation=HUMAN_ACTOR_IMPL,
                config=AgentConfig(
                    run_id=run_session.run_id,
                    environment_specs=self._environment_specs.serialize(),
                    spec_type=self._spec_type.value,
                ),
            )
            actors.append(actor)

            return actors

        # Helper function to create a trial configuration
        def create_trial_params(trial_idx: int, iter_idx: int, actors: list):
            return cogment.TrialParameters(
                cog_settings,
                environment_name="env",
                environment_implementation=self._environment_specs.implementation,
                environment_config=EnvironmentConfig(
                    run_id=run_session.run_id,
                    render=HUMAN_ACTOR_IMPL in [actor.implementation for actor in actors],
                    seed=self._cfg.seed + trial_idx + iter_idx * self._cfg.epoch_num_trials,
                ),
                actors=actors,
            )

        hill_training_trial_period = (
            math.floor(1 / self._cfg.hill_training_trials_ratio) if self._cfg.hill_training_trials_ratio > 0 else 0
        )

        # Run environment
        episode_rewards = []
        tot_num_updates = self._cfg.max_training_steps // (self._cfg.epoch_num_trials * self._cfg.num_rollout_steps)

        num_updates = 0
        total_steps = 0
        for iter_idx in range(self._cfg.num_iter):
            # TODO: actor names should not be hard-coding
            trials_id_and_params = [
                (
                    f"{run_session.run_id}_{iter_idx}_{trial_idx}",
                    create_trial_params(
                        trial_idx,
                        iter_idx,
                        actors=create_actor_params(
                            actor_names=["first_0", "second_0"],
                            trial_idx=trial_idx,
                            iter_idx=iter_idx,
                            hill_training_trial_period=hill_training_trial_period,
                        ),
                    ),
                )
                for trial_idx in range(self._cfg.epoch_num_trials)
            ]

            # Run trial
            for step_idx, _, _, sample in run_session.start_and_await_trials(
                trials_id_and_params=trials_id_and_params,
                sample_producer_impl=self.sample_producer_impl,
                num_parallel_trials=self._cfg.num_parallel_trials,
            ):
                # Collect the rollout
                (trial_obs, trial_act, trial_adv, trial_val, trial_log_prob, trial_hb, _, trial_eps_rew) = sample
                episode_rewards.extend(trial_eps_rew)

                # Save data to replay buffer
                if trial_act is not None:
                    replay_buffer.add_multi_samples(
                        trial_obs=trial_obs,
                        trial_act=trial_act,
                        trial_adv=trial_adv,
                        trial_val=trial_val,
                        trial_log_prob=trial_log_prob,
                    )
                    human_data_buffer.add_multi_samples_with_hb(
                        trial_obs=trial_obs, trial_act=trial_act, trial_hb=trial_hb
                    )

                # Training
                if (
                    replay_buffer.size() >= self._cfg.epoch_num_trials * self._cfg.num_rollout_steps
                    and step_idx % self._cfg.update_freq == 0
                ):
                    # Get sample
                    data = replay_buffer.sample(self._cfg.epoch_num_trials * self._cfg.num_rollout_steps)

                    # Learning rate annealing
                    decaying_coef = 1.0 - (num_updates - 1.0) / tot_num_updates
                    curr_lr = decaying_coef * self._cfg.learning_rate
                    self.network_optimizer.param_groups[0]["lr"] = curr_lr

                    # Update parameters for policy and value networks
                    self.model.network.to(self._torch_device)
                    policy_loss, value_loss = self.update_parameters(
                        observations=data.observation,
                        actions=data.action,
                        advs=data.adv,
                        values=data.value,
                        log_probs=data.log_prob,
                        num_epochs=self._cfg.num_epochs,
                        num_updates=num_updates,
                    )

                    # Compute the average reward i.e., average step length
                    avg_rewards = torch.zeros(1, dtype=self._dtype)
                    if len(episode_rewards) > 0:
                        avg_rewards = await self.compute_average_reward(episode_rewards)

                    # Send metric to mlflow
                    total_steps += self._cfg.epoch_num_trials * self._cfg.num_rollout_steps
                    num_updates += 1
                    run_session.log_metrics(
                        model_iteration=iteration_info.iteration,
                        policy_loss=policy_loss.item(),
                        value_loss=value_loss.item(),
                        avg_rewards=avg_rewards.item(),
                        num_steps=total_steps,
                        num_updates=num_updates,
                    )
                    if num_updates % self._cfg.logging_interval == 0:
                        log.info(f"Steps: #{total_steps} | Avg. reward: {avg_rewards.item():.2f}")

                    # Publish the newly updated model
                    self.model.iter_idx = iter_idx
                    serialized_model = PPOModel.serialize_model(self.model)

                    if num_updates % 50 == 0:
                        iteration_info = await run_session.model_registry.store_model(
                            name=model_id, model=serialized_model
                        )
                    else:
                        iteration_info = await run_session.model_registry.publish_model(
                            name=model_id, model=serialized_model
                        )

                    self.model.network.to(self._torch_device)
            if total_steps > self._cfg.max_training_steps:
                break
        iteration_info = await run_session.model_registry.store_model(name=model_id, model=serialized_model)<|MERGE_RESOLUTION|>--- conflicted
+++ resolved
@@ -217,16 +217,8 @@
             actor_session.get_action_space().gym_space, Discrete
         )  # TODO: test with other action space types
 
-<<<<<<< HEAD
-        # Get observation and action space
-        spec_type = ActorSpecType.from_config(config.spec_type)
-        actor_specs = EnvironmentSpecs.deserialize(config.environment_specs)[spec_type]
-        observation_space = actor_specs.get_observation_space()
-        action_space = actor_specs.get_action_space(seed=config.seed)
-=======
         # Setup random seed
         torch.manual_seed(actor_session.config.seed)
->>>>>>> bbdac930
 
         # Get model
         model = await PPOModel.retrieve_model(
@@ -240,17 +232,9 @@
         obs_shape = model.input_shape[::-1]
 
         async for event in actor_session.all_events():
-<<<<<<< HEAD
-            if event.observation and event.type == cogment.EventType.ACTIVE:
-                if (
-                    event.observation.observation.HasField("current_player")
-                    and event.observation.observation.current_player.name != actor_session.name
-                ):
-=======
             observation = actor_session.get_observation(event)
             if observation and event.type == cogment.EventType.ACTIVE:
-                if observation.current_player is not None and observation.current_player != actor_session.name:
->>>>>>> bbdac930
+                if observation.current_player is not None and observation.current_player.name != actor_session.name:
                     # Not the turn of the agent
                     action = actor_session.get_action_space().create()
                     actor_session.do_action(actor_session.get_action_space().serialize(action))
@@ -344,20 +328,19 @@
 
     async def sample_producer_impl(self, sample_producer_session: SampleProducerSession):
         """Collect sample from the trial"""
-<<<<<<< HEAD
-        actor_params = {
-            actor_params.name: actor_params
-            for actor_params in sample_producer_session.trial_info.parameters.actors
-            if actor_params.class_name == PLAYER_ACTOR_CLASS
-        }
-        actor_names = list(actor_params.keys())
-        player_environment_specs = EnvironmentSpecs.deserialize(actor_params[actor_names[0]].config.environment_specs)
-        player_observation_space = player_environment_specs[self._spec_type].get_observation_space()
-        player_action_space = player_environment_specs[self._spec_type].get_action_space()
-        num_players = player_environment_specs.num_players
-        obs_shape = tuple(self._cfg.image_size)[::-1]
-=======
->>>>>>> bbdac930
+
+        # TODO: Remove after test
+        # actor_params = {
+        #     actor_params.name: actor_params
+        #     for actor_params in sample_producer_session.trial_info.parameters.actors
+        #     if actor_params.class_name == PLAYER_ACTOR_CLASS
+        # }
+        # actor_names = list(actor_params.keys())
+        # player_environment_specs = EnvironmentSpecs.deserialize(actor_params[actor_names[0]].config.environment_specs)
+        # player_observation_space = player_environment_specs[self._spec_type].get_observation_space()
+        # player_action_space = player_environment_specs[self._spec_type].get_action_space()
+        # num_players = player_environment_specs.num_players
+        # obs_shape = tuple(self._cfg.image_size)[::-1]
 
         rollout_buffer = RolloutBuffer(
             capacity=self._cfg.num_rollout_steps,
@@ -381,15 +364,13 @@
         async for sample in sample_producer_session.all_trial_samples():
             # Trail status
             trial_done = sample.trial_state == cogment.TrialState.ENDED
-<<<<<<< HEAD
-            previous_actor_sample = sample.actors_data[player_actor_name]
-            player_actor_name = previous_actor_sample.observation.current_player.name
-            actor_sample = sample.actors_data[player_actor_name]
-=======
->>>>>>> bbdac930
+            # TODO: Remove after test
+            # previous_actor_sample = sample.actors_data[player_actor_name]
+            # player_actor_name = previous_actor_sample.observation.current_player.name
+            # actor_sample = sample.actors_data[player_actor_name]
 
             observation = sample_producer_session.get_player_observations(sample, current_player_actor)
-            current_player_actor = observation.current_player
+            current_player_actor = observation.current_player.name
 
             # Collect data from environment
             observation_tensor = (
@@ -1001,22 +982,20 @@
         model = await PPOModel.retrieve_model(sample_producer_session.model_registry, self.model_id, -1)
         model.network.eval()
 
-<<<<<<< HEAD
+        # TODO: Remove after test
         # Actor parameter
-        actor_params = {
-            actor_params.name: actor_params
-            for actor_params in sample_producer_session.trial_info.parameters.actors
-            if actor_params.class_name == PLAYER_ACTOR_CLASS
-        }
-        actor_names = list(actor_params.keys())
-        player_environment_specs = EnvironmentSpecs.deserialize(actor_params[actor_names[0]].config.environment_specs)
-        player_observation_space = player_environment_specs[self._spec_type].get_observation_space()
-        player_action_space = player_environment_specs[self._spec_type].get_action_space()
-        num_players = player_environment_specs.num_players
-        obs_shape = tuple(self._cfg.image_size)[::-1]
-
-=======
->>>>>>> bbdac930
+        # actor_params = {
+        #     actor_params.name: actor_params
+        #     for actor_params in sample_producer_session.trial_info.parameters.actors
+        #     if actor_params.class_name == PLAYER_ACTOR_CLASS
+        # }
+        # actor_names = list(actor_params.keys())
+        # player_environment_specs = EnvironmentSpecs.deserialize(actor_params[actor_names[0]].config.environment_specs)
+        # player_observation_space = player_environment_specs[self._spec_type].get_observation_space()
+        # player_action_space = player_environment_specs[self._spec_type].get_action_space()
+        # num_players = player_environment_specs.num_players
+        # obs_shape = tuple(self._cfg.image_size)[::-1]
+
         # Rollout buffer
         rollout_buffer = RolloutBuffer(
             capacity=self._cfg.num_rollout_steps,
@@ -1042,20 +1021,8 @@
             # Trail status
             trial_done = sample.trial_state == cogment.TrialState.ENDED
 
-<<<<<<< HEAD
-            # Load model
-            if self.should_load_model(sample.tick_id, self._cfg.num_rollout_steps, trial_done):
-                model = await PPOModel.retrieve_model(sample_producer_session.model_registry, self.model_id, -1)
-                model.network.eval()
-
-            # Actor names
-            previous_actor_sample = sample.actors_data[player_actor_name]
-            player_actor_name = previous_actor_sample.observation.current_player.name
-            actor_sample = sample.actors_data[player_actor_name]
-=======
             observation = sample_producer_session.get_player_observations(sample, current_player_actor)
-            current_player_actor = observation.current_player
->>>>>>> bbdac930
+            current_player_actor = observation.current_player.name
 
             # Collect data
             if current_player_actor != WEB_ACTOR_NAME:
@@ -1089,6 +1056,36 @@
             if self.should_load_model(sample.tick_id, self._cfg.num_rollout_steps, trial_done):
                 model = await PPOModel.retrieve_model(sample_producer_session.model_registry, self.model_id, -1)
                 model.network.eval()
+
+            # TODO: Remove after test
+            # # Actor names
+            # previous_actor_sample = sample.actors_data[player_actor_name]
+            # player_actor_name = previous_actor_sample.observation.current_player.name
+            # actor_sample = sample.actors_data[player_actor_name]
+
+            # # Collect data
+            # if player_actor_name != WEB_ACTOR_NAME:
+            #     obs_flat = player_observation_space.deserialize(actor_sample.observation).flat_value
+            #     obs_tensor = torch.tensor(obs_flat, dtype=self._dtype).reshape(obs_shape).clone()
+            #     observation_value = torch.unsqueeze(torch.permute(obs_tensor, (2, 0, 1)), dim=0)
+            #     done = torch.ones(1, dtype=torch.float32) if trial_done else torch.zeros(1, dtype=torch.float32)
+            #     reward_value = (
+            #         torch.tensor(actor_sample.reward, dtype=self._dtype)
+            #         if actor_sample.reward is not None
+            #         else torch.tensor(0, dtype=self._dtype)
+            #     )
+            #     if not trial_done:
+            #         action_value = torch.tensor(
+            #             player_action_space.deserialize(actor_sample.action).value, dtype=self._dtype
+            #         )
+            #     current_players.append(player_actor_name)
+            #     wait_for_feedback = True
+            # else:
+            #     wait_for_feedback = False
+            #     human_eval_score = torch.tensor(
+            #         actor_sample.reward if actor_sample.reward is not None else 0, dtype=self._dtype
+            #     )
+            #     human_eval_scores.append(human_eval_score)
 
             # Compute values and log probs
             if (
