# Copyright 2023 AI Redefined Inc. <dev+cogment@ai-r.com>
#
# Licensed under the Apache License, Version 2.0 (the "License");
# you may not use this file except in compliance with the License.
# You may obtain a copy of the License at
#
#    http://www.apache.org/licenses/LICENSE-2.0
#
# Unless required by applicable law or agreed to in writing, software
# distributed under the License is distributed on an "AS IS" BASIS,
# WITHOUT WARRANTIES OR CONDITIONS OF ANY KIND, either express or implied.
# See the License for the specific language governing permissions and
# limitations under the License.

from __future__ import annotations

import io
import logging
from dataclasses import dataclass
from typing import List, Tuple, Union

import cogment
import numpy as np
import torch
from gymnasium.spaces import Box, utils
from torch.distributions.normal import Normal

from cogment_verse import Model
from cogment_verse.constants import ActorSpecType
from cogment_verse.run.run_session import RunSession
from cogment_verse.specs import (
    PLAYER_ACTOR_CLASS,
    AgentConfig,
    EnvironmentConfig,
    EnvironmentSpecs,
    cog_settings,
    SampleProducerSession,
)

torch.multiprocessing.set_sharing_strategy("file_system")

log = logging.getLogger(__name__)


# pylint: disable=E1102
# pylint: disable=W0212
class PolicyNetwork(torch.nn.Module):
    """Gaussian policy network"""

    def __init__(self, num_input: int, num_output: int, num_hidden: int) -> None:
        super().__init__()
        self.input = torch.nn.Linear(num_input, num_hidden)
        self.fully_connected = torch.nn.Linear(num_hidden, num_hidden)
        self.mean = torch.nn.Linear(num_hidden, num_output)
        self.log_std = torch.nn.Parameter(torch.zeros(1, num_output))

    def forward(self, x: torch.Tensor) -> Tuple[Normal, torch.Tensor]:
        # Input layer
        x = self.input(x)
        x = torch.tanh(x)

        # Hidden layer
        x = self.fully_connected(x)
        x = torch.tanh(x)

        # Output layer
        mean = self.mean(x)
        std = self.log_std.exp()
        dist = torch.distributions.normal.Normal(mean, std)

        return dist, mean


class ValueNetwork(torch.nn.Module):
    """Value network that quantifies the quality of an action given a state."""

    def __init__(self, num_input: int, num_hidden: int):
        super().__init__()
        self.input = torch.nn.Linear(num_input, num_hidden)
        self.fully_connected = torch.nn.Linear(num_hidden, num_hidden)
        self.output = torch.nn.Linear(num_hidden, 1)

    def forward(self, x: torch.Tensor) -> torch.Tensor:
        # Input layer
        x = self.input(x)
        x = torch.tanh(x)

        # Hidden layer
        x = self.fully_connected(x)
        x = torch.tanh(x)

        # Output layer
        value = self.output(x)

        return value


@dataclass
class NormalizationParams:
    """Normalization paramters for state and rewards"""

    mean_state: torch.Tensor  # Statistical mean for states
    var_state: torch.Tensor  # Statistical variance for states
    mean_reward: torch.Tensor  # Statistical mean for reward
    var_reward: torch.Tensor  # Statistical variance for reward


def initialize_weight(param) -> None:
    """Orthogonal initialization of the weight's values of a network"""

    if isinstance(param, torch.nn.Linear):
        torch.nn.init.orthogonal_(param.weight.data)
        torch.nn.init.constant_(param.bias.data, 0)


class Normalization:
    """Normalize the states and rewards on the fly
    Calulates the running mean and std of a data stream
    https://en.wikipedia.org/wiki/Algorithms_for_calculating_variance#Parallel_algorithm
    Source: https://github.com/DLR-RM/stable-baselines3
    """

    def __init__(self, dtype: torch.FloatTensor = torch.float, epsilon: float = 1e-4, nums: int = 1):
        self.mean = torch.zeros(1, nums, dtype=dtype)
        self.var = torch.ones(1, nums, dtype=dtype)
        self.count = epsilon

    def update(self, x: torch.Tensor):
        batch_mean = torch.mean(x, axis=0)
        batch_var = torch.var(x, axis=0)
        batch_count = x.size(dim=0)
        self.update_mean_var(batch_mean, batch_var, batch_count)

    def update_mean_var(self, batch_mean: torch.Tensor, batch_var: torch.Tensor, batch_count: int):
        self.mean, self.var, self.count = self.update_mean_var_count(
            self.mean, self.var, self.count, batch_mean, batch_var, batch_count
        )

    @staticmethod
    def update_mean_var_count(
        mean: torch.Tensor,
        var: torch.Tensor,
        count: int,
        batch_mean: torch.Tensor,
        batch_var: torch.Tensor,
        batch_count: int,
    ) -> Tuple[torch.Tensor, int]:
        """Update the statistical mean and variance"""
        delta = batch_mean - mean
        tot_count = count + batch_count
        new_mean = mean + delta * batch_count / tot_count
        mean_a = var * count
        mean_b = batch_var * batch_count
        mean_2 = mean_a + mean_b + (delta**0.5) * count * batch_count / tot_count
        new_var = mean_2 / tot_count
        new_count = tot_count

        return new_mean, new_var, new_count


class PPOModel(Model):
    """Proximal Policy Optimization (PPO) is an on-policy algorithm.
    https://arxiv.org/pdf/1707.06347.pdf.

    Attributes:
        model_id: Model identity
        environment_implementation: Environment type e.g., gym
        num_input: Number of states
        num_output: Number of actions
        policy_network_hidden_nodes: Number of hidden states for policy network
        value_network_hidden_nodes: Number of hidden states for value network
        learning_rate: Learning rate
        n_iter: Number of iterations
        dtype: Data type objects
        iteration: Version number of model
        policy_network: Policy network that outputs an action given a state
        value_network: Value network measure the the quality of action given a state
        policy_optimizer: Optimizer for policy network
        value_optimizer: Optimizer for value network
        policy_scheduler: Scheduling the learning rate for the policy network
        value_scheduler: Scheduling the learning rate for the value network
        state_normalization: Normalize state on the fly
        iter_idx: Attach each model to an index

    """

    state_normalization: Union[Normalization, None] = None

    def __init__(
        self,
        model_id: int,
        environment_implementation: str,
        num_input: int,
        num_output: int,
        policy_network_hidden_nodes: int = 64,
        value_network_hidden_nodes: int = 64,
        learning_rate: float = 0.01,
        n_iter: int = 1000,
        dtype=torch.float,
        iteration: int = 0,
        state_norm: bool = False,
    ) -> None:
        super().__init__(model_id, iteration)
        self._environment_implementation = environment_implementation
        self._num_input = num_input
        self._num_output = num_output
        self._policy_network_hidden_nodes = policy_network_hidden_nodes
        self._value_network_hidden_nodes = value_network_hidden_nodes
        self._dtype = dtype
        self._n_iter = n_iter
        self.state_norm = state_norm

        self.policy_network = PolicyNetwork(
            num_input=self._num_input,
            num_hidden=self._policy_network_hidden_nodes,
            num_output=self._num_output,
        ).to(self._dtype)

        self.value_network = ValueNetwork(
            num_input=num_input,
            num_hidden=self._value_network_hidden_nodes,
        ).to(self._dtype)

        # Intialize networks's parameters
        self.policy_network.apply(initialize_weight)
        self.value_network.apply(initialize_weight)

        # Get optimizer for two models
        self.policy_optimizer = torch.optim.Adam(
            self.policy_network.parameters(),
            lr=learning_rate,
        )

        self.value_optimizer = torch.optim.Adam(
            self.value_network.parameters(),
            lr=learning_rate,
        )

        # Learning schedule
        self.policy_scheduler = torch.optim.lr_scheduler.ExponentialLR(self.policy_optimizer, gamma=0.99)
        self.value_scheduler = torch.optim.lr_scheduler.ExponentialLR(self.value_optimizer, gamma=0.99)

        # version user data
        self.iter_idx = 0
        self.total_samples = 0

    @property
    def state_norm(self) -> bool:
        return self._state_norm

    @state_norm.setter
    def state_norm(self, value: bool) -> None:
        self._state_norm = value
        if self._state_norm:
            self.state_normalization = Normalization(dtype=self._dtype, nums=self._num_input)

    def eval(self) -> None:
        self.policy_network.eval()
        self.value_network.eval()

    def get_model_user_data(self) -> dict:
        """Get user model"""
        return {
            "model_id": self.model_id,
            "environment_implementation": self._environment_implementation,
            "num_input": self._num_input,
            "num_output": self._num_output,
            "policy_network_hidden_nodes": self._policy_network_hidden_nodes,
            "value_network_hidden_nodes": self._value_network_hidden_nodes,
            "iter_idx": self.iter_idx,
            "total_samples": self.total_samples,
        }

    @staticmethod
    def serialize_model(model) -> bytes:
        stream = io.BytesIO()
        torch.save(
            (
                model.policy_network.state_dict(),
                model.value_network.state_dict(),
                model.get_model_user_data(),
            ),
            stream,
        )
        return stream.getvalue()

    @classmethod
    def deserialize_model(cls, serialized_model) -> PPOModel:
        stream = io.BytesIO(serialized_model)
        (policy_network_state_dict, value_network_state_dict, model_user_data) = torch.load(stream)

        model = cls(
            model_id=model_user_data["model_id"],
            environment_implementation=model_user_data["environment_implementation"],
            num_input=int(model_user_data["num_input"]),
            num_output=int(model_user_data["num_output"]),
            policy_network_hidden_nodes=int(model_user_data["policy_network_hidden_nodes"]),
            value_network_hidden_nodes=int(model_user_data["value_network_hidden_nodes"]),
        )
        model.policy_network.load_state_dict(policy_network_state_dict)
        model.value_network.load_state_dict(value_network_state_dict)
        model.iter_idx = model_user_data["iter_idx"]
        model.total_samples = model_user_data["total_samples"]

        return model


class PPOActor:
    """PPO actor"""

    def __init__(self, _cfg):
        self._dtype = torch.float

    def get_actor_classes(self):
        """Get actor"""
        return [PLAYER_ACTOR_CLASS]

    async def impl(self, actor_session):
        # Start a session
        actor_session.start()

<<<<<<< HEAD
        config = actor_session.config

        spec_type = ActorSpecType.from_config(config.spec_type)
        actor_specs = EnvironmentSpecs.deserialize(config.environment_specs)[spec_type]
        observation_space = actor_specs.get_observation_space()
        action_space = actor_specs.get_action_space()

        assert isinstance(action_space.gym_space, Box)
        assert config.environment_specs.num_players == 1
=======
        assert isinstance(actor_session.get_action_space().gym_space, Box)
>>>>>>> bbdac930

        # Get model
        model = await PPOModel.retrieve_model(
            actor_session.model_registry, actor_session.config.model_id, actor_session.config.model_iteration
        )
        model.eval()

        async for event in actor_session.all_events():
            observation = actor_session.get_observation(event)
            if observation and event.type == cogment.EventType.ACTIVE:
                if observation.current_player is not None and observation.current_player != actor_session.name:
                    # Not the turn of the agent
                    action = actor_session.get_action_space().create()
                    actor_session.do_action(actor_session.get_action_space().serialize(action))
                    continue

                observation_tensor = torch.tensor(observation.flat_value, dtype=self._dtype).view(1, -1)

                # Normalize the observation
                if model.state_normalization is not None:
                    observation_tensor = torch.clamp(
                        (observation_tensor - model.state_normalization.mean)
                        / (model.state_normalization.var + 1e-8) ** 0.5,
                        min=-10,
                        max=10,
                    )

                # Get action from policy network
                with torch.no_grad():
                    dist, _ = model.policy_network(observation_tensor)
                    action_value = dist.sample().cpu().numpy()[0]

                # Send action to environment
                action = actor_session.get_action_space().create(value=action_value)
                actor_session.do_action(actor_session.get_action_space().serialize(action))


class PPOTraining:
    """Train PPO agent

    Atributes:
        _dtype: Data type object
        _environment_specs: Environment specs
        _cfg: Configuration i.e., hyper-parameters
        mse_loss: Loss for value network
        _device: Which device to send the data
        returns: Running rewards used for the normalization
        model: PPO model including the policy and value network
    """

    default_cfg = {
        "seed": 10,
        "num_epochs": 10,
        "num_iter": 500,
        "epoch_num_trials": 1,
        "num_parallel_trials": 1,
        "discount_factor": 0.99,
        "entropy_loss_coef": 0.05,
        "value_loss_coef": 0.5,
        "action_loss_coef": 1.0,
        "clipping_coef": 0.1,
        "learning_rate": 3e-4,
        "batch_size": 64,
        "num_steps": 2048,
        "lambda_gae": 0.95,
        "device": "cpu",
        "policy_network": {"num_hidden_nodes": 64},
        "value_network": {"num_hidden_nodes": 64},
        "grad_norm": 0.5,
        "state_norm": False,
    }

    def __init__(self, environment_specs: EnvironmentSpecs, cfg: EnvironmentConfig) -> None:
        super().__init__()
        self._dtype = torch.float
        self._environment_specs = environment_specs
        self._cfg = cfg
        self._spec_type = ActorSpecType.DEFAULT
        self._device = torch.device(self._cfg.device)
        self.returns = 0

        self.model = PPOModel(
            model_id="",
            environment_implementation=self._environment_specs.implementation,
            num_input=utils.flatdim(self._environment_specs[self._spec_type].get_observation_space().gym_space),
            num_output=utils.flatdim(self._environment_specs[self._spec_type].get_action_space().gym_space),
            learning_rate=self._cfg.learning_rate,
            n_iter=self._cfg.num_epochs,
            policy_network_hidden_nodes=self._cfg.policy_network.num_hidden_nodes,
            value_network_hidden_nodes=self._cfg.value_network.num_hidden_nodes,
            dtype=self._dtype,
            state_norm=self._cfg.state_norm,
        )

    async def trial_sample_sequences_producer_impl(self, sample_producer_session: SampleProducerSession):
        """Collect sample from the trial"""
        # Share with A2C
        player_actor_name = sample_producer_session.player_actors[0]

<<<<<<< HEAD
        observation = []
        action = []
        reward = []
        done = []

        player_actor_params = sample_producer_session.trial_info.parameters.actors[0]

        player_actor_name = player_actor_params.name
        player_environment_specs = EnvironmentSpecs.deserialize(player_actor_params.config.environment_specs)
        player_observation_space = player_environment_specs[self._spec_type].get_observation_space()
        player_action_space = player_environment_specs[self._spec_type].get_action_space()
=======
        observations = []
        actions = []
        rewards = []
        dones = []
>>>>>>> bbdac930

        async for sample in sample_producer_session.all_trial_samples():
            if sample.trial_state == cogment.TrialState.ENDED:
                # This sample includes the last observation and no action
                # The last sample was the last useful one
                dones[-1] = torch.ones(1, dtype=self._dtype)
                break

            observation = sample_producer_session.get_player_observations(sample, player_actor_name)

            if observation.flat_value is None:
                # This can happen when there is several "end-of-trial" samples
                continue

            observations.append(torch.tensor(observation.value, dtype=self._dtype))
            actions.append(torch.tensor(sample_producer_session.get_player_actions(sample).value, dtype=self._dtype))
            reward = sample_producer_session.get_reward(sample, player_actor_name)
            rewards.append(torch.tensor(reward if reward is not None else 0, dtype=self._dtype))
            dones.append(torch.zeros(1, dtype=self._dtype))

        # Keeping the samples grouped by trial by emitting only one grouped sample at the end of the trial
        sample_producer_session.produce_sample((observations, actions, rewards, dones))

    async def impl(self, run_session: RunSession) -> dict:
        """Train and publish model the model"""

        model_id = f"{run_session.run_id}_model"

        assert self._environment_specs.num_players == 1
        assert isinstance(self._environment_specs[self._spec_type].get_action_space().gym_space, Box)
        assert self._cfg.num_steps >= self._cfg.batch_size

        # Initalize model
        self.model.model_id = model_id
        serialized_model = PPOModel.serialize_model(self.model)
        iteration_info = await run_session.model_registry.publish_model(
            name=model_id,
            model=serialized_model,
        )

        run_session.log_params(
            self._cfg,
            model_id=model_id,
            environment_implementation=self._environment_specs.implementation,
            policy_network_hidden_nodes=self._cfg.policy_network.num_hidden_nodes,
            value_network_hidden_nodes=self._cfg.value_network.num_hidden_nodes,
        )

        # Helper function to create a trial configuration
        def create_trial_params(trial_idx: int, iter_idx: int):
            agent_actor_params = cogment.ActorParameters(
                cog_settings,
                name="player",
                class_name=PLAYER_ACTOR_CLASS,
                implementation="actors.ppo.PPOActor",
                config=AgentConfig(
                    run_id=run_session.run_id,
                    environment_specs=self._environment_specs.serialize(),
                    spec_type=self._spec_type.value,
                    model_id=model_id,
                    model_iteration=iteration_info.iteration,
                ),
            )

            return cogment.TrialParameters(
                cog_settings,
                environment_name="env",
                environment_implementation=self._environment_specs.implementation,
                environment_config=EnvironmentConfig(
                    run_id=run_session.run_id,
                    render=False,
                    seed=self._cfg.seed + trial_idx + iter_idx * self._cfg.epoch_num_trials,
                ),
                actors=[agent_actor_params],
            )

        # Run environment
        observations = []
        actions = []
        rewards = []
        dones = []
        episode_rewards = []
        for iter_idx in range(self._cfg.num_iter):
            for _, _, _, sample in run_session.start_and_await_trials(
                trials_id_and_params=[
                    (f"{run_session.run_id}_{iter_idx}_{trial_idx}", create_trial_params(trial_idx, iter_idx))
                    for trial_idx in range(self._cfg.epoch_num_trials)
                ],
                sample_producer_impl=self.trial_sample_sequences_producer_impl,
                num_parallel_trials=self._cfg.num_parallel_trials,
            ):
                # Collect the rollout
                (trial_observation, trial_action, trial_reward, trial_done) = sample

                observations.extend(trial_observation)
                actions.extend(trial_action)
                rewards.extend(trial_reward)
                dones.extend(trial_done)
                episode_rewards.append(torch.vstack(trial_reward).sum())

                # Publish the newly trained version every 100 steps
                if len(actions) >= self._cfg.num_steps * self._cfg.epoch_num_trials + 1:
                    # Update model parameters
                    policy_loss, value_loss = await self.train_step(
                        observations=observations, rewards=rewards, actions=actions, dones=dones
                    )

                    # Reset the data storage
                    observations = []
                    actions = []
                    rewards = []
                    dones = []
                    if iter_idx % 100 == 0:
                        # Compute average rewards for last 100 episodes
                        avg_rewards = await self.compute_average_reward(episode_rewards)
                        log.info(
                            f"epoch #{iter_idx + 1}/{self._cfg.num_iter}: [policy loss: {policy_loss:0.2f}, value loss: {value_loss:0.2f}, avg. rewards: {avg_rewards:0.2f}]"
                        )

                        run_session.log_metrics(
                            model_iteration=iteration_info.iteration,
                            policy_loss=policy_loss.item(),
                            value_loss=value_loss.item(),
                            rewards=avg_rewards.item(),
                        )

                    # Publish the newly updated model
                    self.model.iter_idx = iter_idx
                    serialized_model = PPOModel.serialize_model(self.model)
                    iteration_info = await run_session.model_registry.store_model(
                        name=model_id,
                        model=serialized_model,
                    )

    async def train_step(
        self,
        observations: List[torch.Tensor],
        rewards: List[torch.Tensor],
        actions: List[torch.Tensor],
        dones: List[torch.Tensor],
    ):
        """Train the model after collecting the data from the trial"""

        # Take n steps from the rollout
        observations = torch.vstack(observations)[: self._cfg.num_steps * self._cfg.epoch_num_trials + 1]
        actions = torch.vstack(actions)[: self._cfg.num_steps * self._cfg.epoch_num_trials]
        rewards = torch.vstack(rewards)[: self._cfg.num_steps * self._cfg.epoch_num_trials]
        dones = torch.vstack(dones)[: self._cfg.num_steps * self._cfg.epoch_num_trials]

        # Normalize the observations
        if self.model.state_normalization is not None:
            self.model.state_normalization.update(observations)

        # Make a dataloader in order to process data in batch
        batch_state = self.make_dataloader(observations[:-1], self._cfg.batch_size, self.model._num_input)
        batch_action = self.make_dataloader(actions, self._cfg.batch_size, self.model._num_output)

        values = self.compute_value(batch_state)
        with torch.no_grad():
            next_value = self.model.value_network(observations[-1:])
        next_value = next_value * (1 - dones[-1])
        values = torch.cat((values, next_value), dim=0)

        log_probs = self.compute_log_lik(batch_state, batch_action)

        # Compute the generalized advantage estimation
        advs = self.compute_gae(
            rewards=rewards, values=values, dones=dones, gamma=self._cfg.discount_factor, lam=self._cfg.lambda_gae
        )

        # Update parameters for policy and value networks
        policy_loss, value_loss = self.update_parameters(
            states=observations[:-1],
            actions=actions,
            advs=advs,
            values=values[:-1],
            log_probs=log_probs,
            num_epochs=self._cfg.num_epochs,
        )

        return policy_loss, value_loss

    def update_parameters(
        self,
        states: torch.Tensor,
        actions: torch.Tensor,
        advs: torch.Tensor,
        values: torch.Tensor,
        log_probs: torch.Tensor,
        num_epochs: int,
    ) -> Tuple[torch.Tensor]:
        """Update policy & value networks"""

        returns = advs + values
        num_states = len(returns)
        for _ in range(num_epochs):
            for _ in range(num_states // self._cfg.batch_size):
                # Get data in batch. TODO: Send data to device (need to test with cuda)
                idx = np.random.randint(0, num_states, self._cfg.batch_size)
                state = states[idx].to(self._device)
                action = actions[idx].to(self._device)
                return_ = returns[idx].to(self._device)
                adv = advs[idx].to(self._device)
                old_log_prob = log_probs[idx].to(self._device)

                # Compute the value and values loss
                value = self.model.value_network(state)
                value_loss = torch.nn.functional.mse_loss(return_, value) * self._cfg.value_loss_coef

                # Get action distribution & the log-likelihood
                action_dist, _ = self.model.policy_network(state)
                new_log_prob = action_dist.log_prob(action)
                ratio = torch.exp(new_log_prob - old_log_prob)

                # Compute policy loss
                policy_loss_1 = adv * ratio
                policy_loss_2 = adv * torch.clamp(ratio, 1 - self._cfg.clipping_coef, 1 + self._cfg.clipping_coef)
                policy_loss = -torch.min(policy_loss_1, policy_loss_2).mean()

                # Update value network
                self.model.value_optimizer.zero_grad()
                value_loss.backward()
                torch.nn.utils.clip_grad_norm_(self.model.value_network.parameters(), self._cfg.grad_norm)
                self.model.value_optimizer.step()

                # Udapte policy network
                self.model.policy_optimizer.zero_grad()
                policy_loss.backward()
                torch.nn.utils.clip_grad_norm_(self.model.policy_network.parameters(), self._cfg.grad_norm)
                self.model.policy_optimizer.step()

        # Decaying learning rate after each update
        self.model.policy_scheduler.step()
        self.model.value_scheduler.step()

        return policy_loss, value_loss

    @staticmethod
    async def compute_average_reward(rewards: list) -> float:
        """Compute the average reward of the last 100 episode"""
        last_100_rewards = rewards[np.maximum(0, len(rewards) - 100) : len(rewards)]
        return torch.vstack(last_100_rewards).mean()

    def compute_value(self, observations: torch.Tensor) -> torch.Tensor:
        """Compute values given the states"""
        values = []
        for obs in observations:
            with torch.no_grad():
                values.append(self.model.value_network(obs))

        return torch.vstack(values)

    def compute_log_lik(self, observations: torch.Tensor, actions: torch.Tensor) -> torch.Tensor:
        """Compute the log likelihood for each actions"""
        log_probs = []
        for obs, action in zip(observations, actions):
            with torch.no_grad():
                dist, _ = self.model.policy_network(obs)
            log_probs.append(dist.log_prob(action))
        return torch.vstack(log_probs)

    @staticmethod
    async def get_n_steps_data(dataset: torch.Tensor, num_steps: int) -> torch.tensor:
        """Get the data up to nth steps"""
        return dataset[:num_steps]

    def make_dataloader(self, dataset: torch.Tensor, batch_size: int, num_obs: int) -> List[torch.Tensor]:
        """Create a dataloader in batches"""
        # Initialization
        output_batches = torch.zeros((batch_size, num_obs), dtype=self._dtype)
        num_data = len(dataset)
        data_loader = []
        count = 0
        for i, y_batch in enumerate(dataset):
            output_batches[count, :] = y_batch
            # Store data
            if (i + 1) % batch_size == 0:
                data_loader.append(output_batches)

                # Reset
                count = 0
                output_batches = torch.zeros((batch_size, num_obs), dtype=self._dtype)
            else:
                count += 1
                if i == num_data - 1:
                    data_loader.append(output_batches[:count, :])

        return data_loader

    def normalize_rewards(self, rewards: list, model: PPOModel) -> list:
        """Normalize the rewards"""
        normalized_reward = []
        for rew in rewards:
            normalized_reward.append(rew / (model.reward_normalizaiton.var + 1e-8) ** 0.5)
            self.returns = self.returns * self._cfg.discount_factor + rew
            model.reward_normalization.update(self.returns)

        return normalized_reward

    @staticmethod
    def compute_gae(
        rewards: torch.Tensor, values: torch.Tensor, dones: torch.Tensor, gamma: float = 0.99, lam: float = 0.95
    ) -> torch.Tensor:
        """Compute Generalized Advantage Estimation. See equations 11 & 12 in
        https://arxiv.org/pdf/1707.06347.pdf
        """

        advs = []
        gae = 0.0
        dones = torch.cat((dones, torch.zeros(1, 1)), dim=0)
        for i in reversed(range(len(rewards))):
            delta = rewards[i] + gamma * (values[i + 1]) * (1 - dones[i]) - values[i]
            gae = delta + gamma * lam * (1 - dones[i]) * gae
            advs.append(gae)
        advs.reverse()
        return torch.vstack(advs)<|MERGE_RESOLUTION|>--- conflicted
+++ resolved
@@ -319,19 +319,7 @@
         # Start a session
         actor_session.start()
 
-<<<<<<< HEAD
-        config = actor_session.config
-
-        spec_type = ActorSpecType.from_config(config.spec_type)
-        actor_specs = EnvironmentSpecs.deserialize(config.environment_specs)[spec_type]
-        observation_space = actor_specs.get_observation_space()
-        action_space = actor_specs.get_action_space()
-
-        assert isinstance(action_space.gym_space, Box)
-        assert config.environment_specs.num_players == 1
-=======
         assert isinstance(actor_session.get_action_space().gym_space, Box)
->>>>>>> bbdac930
 
         # Get model
         model = await PPOModel.retrieve_model(
@@ -431,24 +419,10 @@
         # Share with A2C
         player_actor_name = sample_producer_session.player_actors[0]
 
-<<<<<<< HEAD
-        observation = []
-        action = []
-        reward = []
-        done = []
-
-        player_actor_params = sample_producer_session.trial_info.parameters.actors[0]
-
-        player_actor_name = player_actor_params.name
-        player_environment_specs = EnvironmentSpecs.deserialize(player_actor_params.config.environment_specs)
-        player_observation_space = player_environment_specs[self._spec_type].get_observation_space()
-        player_action_space = player_environment_specs[self._spec_type].get_action_space()
-=======
         observations = []
         actions = []
         rewards = []
         dones = []
->>>>>>> bbdac930
 
         async for sample in sample_producer_session.all_trial_samples():
             if sample.trial_state == cogment.TrialState.ENDED:
