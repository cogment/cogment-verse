--- conflicted
+++ resolved
@@ -53,11 +53,7 @@
         policy_network_num_hidden_nodes=64,
         iteration=0,
     ):
-<<<<<<< HEAD
-        super().__init__(model_id, version_number)
-=======
         super().__init__(model_id, iteration)
->>>>>>> f9cfa015
         self._dtype = torch.float
         self._environment_implementation = environment_implementation
         self._num_input = num_input
@@ -99,11 +95,7 @@
         return stream.getvalue()
 
     @classmethod
-<<<<<<< HEAD
-    def deserialize_model(cls, serialized_model, model_id, version_number) -> SimpleBCModel:
-=======
     def deserialize_model(cls, serialized_model) -> SimpleBCModel:
->>>>>>> f9cfa015
         stream = io.BytesIO(serialized_model)
         (policy_network_state_dict, model_user_data) = torch.load(stream)
 
@@ -143,18 +135,10 @@
         action_space = environment_specs.get_action_space(seed=config.seed)
         observation_space = environment_specs.get_observation_space()
 
-<<<<<<< HEAD
-        serialized_model = await actor_session.model_registry.retrieve_model(config.model_id, config.model_version)
-        model = SimpleBCModel.deserialize_model(serialized_model, config.model_id, config.model_version)
-
-        log.info(f"Starting trial with model v{model.version_number}")
-
-=======
         # Get model
         model = await SimpleBCModel.retrieve_model(
             actor_session.model_registry, config.model_id, config.model_iteration
         )
->>>>>>> f9cfa015
         model.policy_network.eval()
 
         log.info(f"Starting trial with model v{model.iteration}")
