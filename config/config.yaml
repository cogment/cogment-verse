defaults:
  - services: local_base_services
  - services/environment: lunar_lander
  - services/actor: random
  - run/experiment_tracker: mlflow
  - run: play
<<<<<<< HEAD
  - services/experiment_tracker@run.experiment_tracker: simple
=======
>>>>>>> dd604d15
  - _self_

hydra:
  job:
    name: ${run.class_name}
    id: ${run.run_id}
    num: 0
run:
  run_id: ${generate_name:run_id}_${hydra:job.num}
  render_width: 2048<|MERGE_RESOLUTION|>--- conflicted
+++ resolved
@@ -4,10 +4,7 @@
   - services/actor: random
   - run/experiment_tracker: mlflow
   - run: play
-<<<<<<< HEAD
   - services/experiment_tracker@run.experiment_tracker: simple
-=======
->>>>>>> dd604d15
   - _self_
 
 hydra:
