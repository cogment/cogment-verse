--- conflicted
+++ resolved
@@ -29,29 +29,14 @@
       - COGMENT_TRIAL_DATASTORE_LOG_LEVEL=info
 
   model_registry:
-<<<<<<< HEAD
-    # image: cogment/model-registry:v0.5.0
-    image: cogment/model-registry:local
-=======
     image: cogment/model-registry:v0.6.0
->>>>>>> efb5a771
     restart: on-failure
     environment:
       - COGMENT_MODEL_REGISTRY_PORT=${COGMENT_VERSE_MODEL_REGISTRY_PORT}
       # Limit chunk size due to GRPC message size limit
       - COGMENT_MODEL_REGISTRY_SENT_MODEL_VERSION_DATA_CHUNK_SIZE=2097152
-<<<<<<< HEAD
-      # Set memory cache maximum size to 1GB
-      - COGMENT_MODEL_REGISTRY_VERSION_CACHE_MAX_SIZE=1073741824
-      # Set memory cache expiration to 1 hour, can be set to any string
-      # that can be parsed by Go's time.ParseDuration
-      - COGMENT_MODEL_REGISTRY_VERSION_CACHE_EXPIRATION=2h
-      # Amount of model versions that are removed from the cache at once
-      - COGMENT_MODEL_REGISTRY_VERSION_CACHE_TO_PRUNE_COUNT=1
-=======
       # Set maximum number of items for memory cache
       - COGMENT_MODEL_REGISTRY_VERSION_CACHE_MAX_ITEMS=100
->>>>>>> efb5a771
     volumes:
       - ./data/model-registry:/data
 
