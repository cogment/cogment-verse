[tool.poetry]
name = "cogment-verse-environment"
version = "0.1.0"
description = ""
authors = ["AI Redefined Inc. <dev+cogment@ai-r.com>"]
license = "Apache-2.0"

[tool.poetry.dependencies]
python = ">=3.7,<3.10"
atari-py = "0.2.9"
cogment = {extras = ["generate"], version = "^2.0.2"}
cogment-verse = {path = "../base_python", develop = true}
filelock = "^3.4.0"
gym = {version = "0.18.0", extras = ["atari", "box2d"]}
gym-tetris = "^3.0.2"
minatar = {git = "https://github.com/kenjyoung/MinAtar.git", rev = "f1387b4123ea5a0203c81b2d3ad9572a8cc578cf"}
PettingZoo = "^1.11.1"
procgen = "^0.10.4"
pygame = "^2.0.2"
pyglet = "^1.4"
python-dotenv = "^0.19.1"
PyYAML = "^5.4.1"

[tool.poetry.dev-dependencies]
taskipy = "^1.9.0"
pytest = "^6.2.5"
pytest-cov = "^3.0.0"
coverage = "^6.0.2"
pytest-asyncio = "^0.16.0"
<<<<<<< HEAD
pybullet = "3.2.1"
=======
watchdog = {extras = ["watchmedo"], version = "^2.1.6"}
>>>>>>> efb5a771

[tool.taskipy.tasks]
import_atari_roms = "mkdir -p .atari_roms && curl -s http://www.atarimania.com/roms/Roms.rar -o .atari_roms/roms.rar && unrar x -r .atari_roms/roms.rar .atari_roms/ && python -m atari_py.import_roms .atari_roms"
generate = "python -m cogment.generate"
build = "task generate"
start = "python -m main"
dev="../base_python/scripts/autoreload.sh"
unit_tests = "python -m pytest --cov=. --cov-report term-missing tests"
coverage = "coverage html -i"
test="task unit_tests && task coverage"

[tool.black]
line-length = 120
target-version = ["py37"]

[tool.pytest.ini_options]
addopts = "-rfs"

[build-system]
requires = ["poetry-core>=1.0.0"]
build-backend = "poetry.core.masonry.api"<|MERGE_RESOLUTION|>--- conflicted
+++ resolved
@@ -27,11 +27,9 @@
 pytest-cov = "^3.0.0"
 coverage = "^6.0.2"
 pytest-asyncio = "^0.16.0"
-<<<<<<< HEAD
 pybullet = "3.2.1"
-=======
 watchdog = {extras = ["watchmedo"], version = "^2.1.6"}
->>>>>>> efb5a771
+
 
 [tool.taskipy.tasks]
 import_atari_roms = "mkdir -p .atari_roms && curl -s http://www.atarimania.com/roms/Roms.rar -o .atari_roms/roms.rar && unrar x -r .atari_roms/roms.rar .atari_roms/ && python -m atari_py.import_roms .atari_roms"
