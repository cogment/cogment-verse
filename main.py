# Copyright 2022 AI Redefined Inc. <dev+cogment@ai-r.com>
#
# Licensed under the Apache License, Version 2.0 (the "License");
# you may not use this file except in compliance with the License.
# You may obtain a copy of the License at
#
#    http://www.apache.org/licenses/LICENSE-2.0
#
# Unless required by applicable law or agreed to in writing, software
# distributed under the License is distributed on an "AS IS" BASIS,
# WITHOUT WARRANTIES OR CONDITIONS OF ANY KIND, either express or implied.
# See the License for the specific language governing permissions and
# limitations under the License.

import logging
import os
import multiprocessing as mp

import hydra
import torch.multiprocessing as mp

import cogment_verse

log = logging.getLogger(__name__)

# pylint: disable=C0209
@hydra.main(version_base=None, config_path="config", config_name="config")
def main(cfg):
    work_dir = os.path.abspath(os.path.join(os.path.dirname(__file__), ".cogment_verse"))
    app = cogment_verse.App(cfg, work_dir=work_dir)

    app.start()
    app.join()


if __name__ == "__main__":
<<<<<<< HEAD
    mp.set_sharing_strategy("file_system")
=======
    mp.set_start_method("spawn")
>>>>>>> 1556b8d9
    main()<|MERGE_RESOLUTION|>--- conflicted
+++ resolved
@@ -34,9 +34,5 @@
 
 
 if __name__ == "__main__":
-<<<<<<< HEAD
-    mp.set_sharing_strategy("file_system")
-=======
     mp.set_start_method("spawn")
->>>>>>> 1556b8d9
     main()